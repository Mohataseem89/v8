// Copyright 2012 the V8 project authors. All rights reserved.
// Use of this source code is governed by a BSD-style license that can be
// found in the LICENSE file.

#ifndef V8_AST_AST_H_
#define V8_AST_AST_H_

#include "src/ast/ast-types.h"
#include "src/ast/ast-value-factory.h"
#include "src/ast/modules.h"
#include "src/ast/variables.h"
#include "src/bailout-reason.h"
#include "src/base/flags.h"
#include "src/factory.h"
#include "src/globals.h"
#include "src/isolate.h"
#include "src/label.h"
#include "src/list.h"
#include "src/objects/literal-objects.h"
#include "src/parsing/token.h"
#include "src/runtime/runtime.h"
#include "src/small-pointer-list.h"

namespace v8 {
namespace internal {

// The abstract syntax tree is an intermediate, light-weight
// representation of the parsed JavaScript code suitable for
// compilation to native code.

// Nodes are allocated in a separate zone, which allows faster
// allocation and constant-time deallocation of the entire syntax
// tree.


// ----------------------------------------------------------------------------
// Nodes of the abstract syntax tree. Only concrete classes are
// enumerated here.

#define DECLARATION_NODE_LIST(V) \
  V(VariableDeclaration)         \
  V(FunctionDeclaration)

#define ITERATION_NODE_LIST(V) \
  V(DoWhileStatement)          \
  V(WhileStatement)            \
  V(ForStatement)              \
  V(ForInStatement)            \
  V(ForOfStatement)

#define BREAKABLE_NODE_LIST(V) \
  V(Block)                     \
  V(SwitchStatement)

#define STATEMENT_NODE_LIST(V)    \
  ITERATION_NODE_LIST(V)          \
  BREAKABLE_NODE_LIST(V)          \
  V(ExpressionStatement)          \
  V(EmptyStatement)               \
  V(SloppyBlockFunctionStatement) \
  V(IfStatement)                  \
  V(ContinueStatement)            \
  V(BreakStatement)               \
  V(ReturnStatement)              \
  V(WithStatement)                \
  V(TryCatchStatement)            \
  V(TryFinallyStatement)          \
  V(DebuggerStatement)

#define LITERAL_NODE_LIST(V) \
  V(RegExpLiteral)           \
  V(ObjectLiteral)           \
  V(ArrayLiteral)

#define PROPERTY_NODE_LIST(V) \
  V(Assignment)               \
  V(CountOperation)           \
  V(Property)

#define CALL_NODE_LIST(V) \
  V(Call)                 \
  V(CallNew)

#define EXPRESSION_NODE_LIST(V) \
  LITERAL_NODE_LIST(V)          \
  PROPERTY_NODE_LIST(V)         \
  CALL_NODE_LIST(V)             \
  V(FunctionLiteral)            \
  V(ClassLiteral)               \
  V(NativeFunctionLiteral)      \
  V(Conditional)                \
  V(VariableProxy)              \
  V(Literal)                    \
  V(Yield)                      \
  V(Throw)                      \
  V(CallRuntime)                \
  V(UnaryOperation)             \
  V(BinaryOperation)            \
  V(CompareOperation)           \
  V(Spread)                     \
  V(ThisFunction)               \
  V(SuperPropertyReference)     \
  V(SuperCallReference)         \
  V(CaseClause)                 \
  V(EmptyParentheses)           \
  V(GetIterator)                \
  V(DoExpression)               \
  V(RewritableExpression)

#define AST_NODE_LIST(V)                        \
  DECLARATION_NODE_LIST(V)                      \
  STATEMENT_NODE_LIST(V)                        \
  EXPRESSION_NODE_LIST(V)

// Optional type nodes are intentionally not in in AST_NODE_LIST.
// Visitors should not have to worry about them.
#define TYPESYSTEM_NODE_LIST(V) \
  V(PredefinedType)             \
  V(ThisType)                   \
  V(UnionType)                  \
  V(IntersectionType)           \
  V(ArrayType)                  \
  V(TupleType)                  \
  V(ObjectType)                 \
  V(TypeMember)                 \
  V(TypeParameter)              \
  V(FormalParameter)            \
  V(TypeReference)              \
  V(StringLiteralType)          \
  V(QueryType)                  \
  V(TypeOrParameters)

// Forward declarations
class AstNodeFactory;
class Declaration;
class Module;
class BreakableStatement;
class Expression;
class IterationStatement;
class MaterializedLiteral;
class Statement;
class TypeFeedbackOracle;

#define DEF_FORWARD_DECLARATION(type) class type;
AST_NODE_LIST(DEF_FORWARD_DECLARATION)

namespace typesystem {
class Type;
TYPESYSTEM_NODE_LIST(DEF_FORWARD_DECLARATION)
}  // namespace typesystem

#undef DEF_FORWARD_DECLARATION

<<<<<<< HEAD

#define DECLARE_NODE_TYPE(type)                 \
  friend class v8::internal::AstNodeFactory;


class FeedbackVectorSlotCache {
=======
class FeedbackSlotCache {
>>>>>>> a1547aa9
 public:
  typedef std::pair<TypeofMode, Variable*> Key;

  explicit FeedbackSlotCache(Zone* zone) : map_(zone) {}

  void Put(TypeofMode typeof_mode, Variable* variable, FeedbackSlot slot) {
    Key key = std::make_pair(typeof_mode, variable);
    auto entry = std::make_pair(key, slot);
    map_.insert(entry);
  }

  FeedbackSlot Get(TypeofMode typeof_mode, Variable* variable) const {
    Key key = std::make_pair(typeof_mode, variable);
    auto iter = map_.find(key);
    if (iter != map_.end()) {
      return iter->second;
    }
    return FeedbackSlot();
  }

 private:
  ZoneMap<Key, FeedbackSlot> map_;
};


class AstProperties final BASE_EMBEDDED {
 public:
  enum Flag {
    kNoFlags = 0,
    kDontSelfOptimize = 1 << 0,
    kMustUseIgnitionTurbo = 1 << 1
  };

  typedef base::Flags<Flag> Flags;

  explicit AstProperties(Zone* zone) : node_count_(0), spec_(zone) {}

  Flags& flags() { return flags_; }
  Flags flags() const { return flags_; }
  int node_count() { return node_count_; }
  void add_node_count(int count) { node_count_ += count; }

  const FeedbackVectorSpec* get_spec() const { return &spec_; }
  FeedbackVectorSpec* get_spec() { return &spec_; }

 private:
  Flags flags_;
  int node_count_;
  FeedbackVectorSpec spec_;
};

DEFINE_OPERATORS_FOR_FLAGS(AstProperties::Flags)


class AstNode: public ZoneObject {
 public:
#define DECLARE_TYPE_ENUM(type) k##type,
  enum NodeType : uint8_t {
    AST_NODE_LIST(DECLARE_TYPE_ENUM)
    TYPESYSTEM_NODE_LIST(DECLARE_TYPE_ENUM)
  };
#undef DECLARE_TYPE_ENUM

  void* operator new(size_t size, Zone* zone) { return zone->New(size); }

  NodeType node_type() const { return NodeTypeField::decode(bit_field_); }
  int position() const { return position_; }

#ifdef DEBUG
  void Print();
  void Print(Isolate* isolate);
#endif  // DEBUG

  // Type testing & conversion functions overridden by concrete subclasses.
#define DECLARE_NODE_FUNCTIONS(type) \
  V8_INLINE bool Is##type() const;   \
  V8_INLINE type* As##type();        \
  V8_INLINE const type* As##type() const;
  AST_NODE_LIST(DECLARE_NODE_FUNCTIONS)
#undef DECLARE_NODE_FUNCTIONS

#define DECLARE_NODE_FUNCTIONS(type)      \
  V8_INLINE bool Is##type() const;        \
  V8_INLINE typesystem::type* As##type(); \
  V8_INLINE const typesystem::type* As##type() const;
  TYPESYSTEM_NODE_LIST(DECLARE_NODE_FUNCTIONS)
#undef DECLARE_NODE_FUNCTIONS

  BreakableStatement* AsBreakableStatement();
  IterationStatement* AsIterationStatement();
  MaterializedLiteral* AsMaterializedLiteral();

 private:
  // Hidden to prevent accidental usage. It would have to load the
  // current zone from the TLS.
  void* operator new(size_t size);

  int position_;
  class NodeTypeField : public BitField<NodeType, 0, 6> {};

 protected:
  uint32_t bit_field_;
  static const uint8_t kNextBitFieldIndex = NodeTypeField::kNext;

  AstNode(int position, NodeType type)
      : position_(position), bit_field_(NodeTypeField::encode(type)) {}
};


class Statement : public AstNode {
 public:
  bool IsEmpty() { return AsEmptyStatement() != NULL; }
  bool IsJump() const;

 protected:
  Statement(int position, NodeType type) : AstNode(position, type) {}

  static const uint8_t kNextBitFieldIndex = AstNode::kNextBitFieldIndex;
};


class SmallMapList final {
 public:
  SmallMapList() {}
  SmallMapList(int capacity, Zone* zone) : list_(capacity, zone) {}

  void Reserve(int capacity, Zone* zone) { list_.Reserve(capacity, zone); }
  void Clear() { list_.Clear(); }
  void Sort() { list_.Sort(); }

  bool is_empty() const { return list_.is_empty(); }
  int length() const { return list_.length(); }

  void AddMapIfMissing(Handle<Map> map, Zone* zone) {
    if (!Map::TryUpdate(map).ToHandle(&map)) return;
    for (int i = 0; i < length(); ++i) {
      if (at(i).is_identical_to(map)) return;
    }
    Add(map, zone);
  }

  void FilterForPossibleTransitions(Map* root_map) {
    for (int i = list_.length() - 1; i >= 0; i--) {
      if (at(i)->FindRootMap() != root_map) {
        list_.RemoveElement(list_.at(i));
      }
    }
  }

  void Add(Handle<Map> handle, Zone* zone) {
    list_.Add(handle.location(), zone);
  }

  Handle<Map> at(int i) const {
    return Handle<Map>(list_.at(i));
  }

  Handle<Map> first() const { return at(0); }
  Handle<Map> last() const { return at(length() - 1); }

 private:
  // The list stores pointers to Map*, that is Map**, so it's GC safe.
  SmallPointerList<Map*> list_;

  DISALLOW_COPY_AND_ASSIGN(SmallMapList);
};


class Expression : public AstNode {
 public:
  enum Context {
    // Not assigned a context yet, or else will not be visited during
    // code generation.
    kUninitialized,
    // Evaluated for its side effects.
    kEffect,
    // Evaluated for its value (and side effects).
    kValue,
    // Evaluated for control flow (and side effects).
    kTest
  };

  // Mark this expression as being in tail position.
  void MarkTail();

  // True iff the expression is a valid reference expression.
  bool IsValidReferenceExpression() const;

  // Helpers for ToBoolean conversion.
  bool ToBooleanIsTrue() const;
  bool ToBooleanIsFalse() const;

  // Symbols that cannot be parsed as array indices are considered property
  // names.  We do not treat symbols that can be array indexes as property
  // names because [] for string objects is handled only by keyed ICs.
  bool IsPropertyName() const;

  // True iff the expression is a class or function expression without
  // a syntactic name.
  bool IsAnonymousFunctionDefinition() const;

  // True iff the expression is a literal represented as a smi.
  bool IsSmiLiteral() const;

  // True iff the expression is a literal represented as a number.
  bool IsNumberLiteral() const;

  // True iff the expression is a string literal.
  bool IsStringLiteral() const;

  // True iff the expression is the null literal.
  bool IsNullLiteral() const;

  // True if we can prove that the expression is the undefined literal. Note
  // that this also checks for loads of the global "undefined" variable.
  bool IsUndefinedLiteral() const;

  // True iff the expression is a valid target for an assignment.
  bool IsValidReferenceExpressionOrThis() const;

  // TODO(rossberg): this should move to its own AST node eventually.
  void RecordToBooleanTypeFeedback(TypeFeedbackOracle* oracle);
  uint16_t to_boolean_types() const {
    return ToBooleanTypesField::decode(bit_field_);
  }

  SmallMapList* GetReceiverTypes();
  KeyedAccessStoreMode GetStoreMode() const;
  IcCheckType GetKeyType() const;
  bool IsMonomorphic() const;

  void set_base_id(int id) { base_id_ = id; }
  static int num_ids() { return parent_num_ids() + 2; }
  BailoutId id() const { return BailoutId(local_id(0)); }
  TypeFeedbackId test_id() const { return TypeFeedbackId(local_id(1)); }

 private:
  int local_id(int n) const { return base_id() + parent_num_ids() + n; }

  int base_id_;
  class ToBooleanTypesField
      : public BitField<uint16_t, AstNode::kNextBitFieldIndex, 9> {};

 protected:
  Expression(int pos, NodeType type)
      : AstNode(pos, type), base_id_(BailoutId::None().ToInt()) {
    bit_field_ = ToBooleanTypesField::update(bit_field_, 0);
  }

  static int parent_num_ids() { return 0; }
  void set_to_boolean_types(uint16_t types) {
    bit_field_ = ToBooleanTypesField::update(bit_field_, types);
  }
  int base_id() const {
    DCHECK(!BailoutId(base_id_).IsNone());
    return base_id_;
  }

  static const uint8_t kNextBitFieldIndex = ToBooleanTypesField::kNext;
};


class BreakableStatement : public Statement {
 public:
  enum BreakableType {
    TARGET_FOR_ANONYMOUS,
    TARGET_FOR_NAMED_ONLY
  };

  // The labels associated with this statement. May be NULL;
  // if it is != NULL, guaranteed to contain at least one entry.
  ZoneList<const AstRawString*>* labels() const { return labels_; }

  // Code generation
  Label* break_target() { return &break_target_; }

  // Testers.
  bool is_target_for_anonymous() const {
    return BreakableTypeField::decode(bit_field_) == TARGET_FOR_ANONYMOUS;
  }

  void set_base_id(int id) { base_id_ = id; }
  static int num_ids() { return parent_num_ids() + 2; }
  BailoutId EntryId() const { return BailoutId(local_id(0)); }
  BailoutId ExitId() const { return BailoutId(local_id(1)); }

 private:
  int local_id(int n) const { return base_id() + parent_num_ids() + n; }

  BreakableType breakableType() const {
    return BreakableTypeField::decode(bit_field_);
  }

  int base_id_;
  Label break_target_;
  ZoneList<const AstRawString*>* labels_;

  class BreakableTypeField
      : public BitField<BreakableType, Statement::kNextBitFieldIndex, 1> {};

 protected:
  BreakableStatement(ZoneList<const AstRawString*>* labels,
                     BreakableType breakable_type, int position, NodeType type)
      : Statement(position, type),
        base_id_(BailoutId::None().ToInt()),
        labels_(labels) {
    DCHECK(labels == NULL || labels->length() > 0);
    bit_field_ |= BreakableTypeField::encode(breakable_type);
  }
  static int parent_num_ids() { return 0; }

  int base_id() const {
    DCHECK(!BailoutId(base_id_).IsNone());
    return base_id_;
  }

  static const uint8_t kNextBitFieldIndex = BreakableTypeField::kNext;
};


class Block final : public BreakableStatement {
 public:
  ZoneList<Statement*>* statements() { return &statements_; }
  bool ignore_completion_value() const {
    return IgnoreCompletionField::decode(bit_field_);
  }

  static int num_ids() { return parent_num_ids() + 1; }
  BailoutId DeclsId() const { return BailoutId(local_id(0)); }

  bool IsJump() const {
    return !statements_.is_empty() && statements_.last()->IsJump()
        && labels() == NULL;  // Good enough as an approximation...
  }

  Scope* scope() const { return scope_; }
  void set_scope(Scope* scope) { scope_ = scope; }

 private:
  friend class AstNodeFactory;

  Block(Zone* zone, ZoneList<const AstRawString*>* labels, int capacity,
        bool ignore_completion_value, int pos)
      : BreakableStatement(labels, TARGET_FOR_NAMED_ONLY, pos, kBlock),
        statements_(capacity, zone),
        scope_(NULL) {
    bit_field_ |= IgnoreCompletionField::encode(ignore_completion_value);
  }
  static int parent_num_ids() { return BreakableStatement::num_ids(); }
  int local_id(int n) const { return base_id() + parent_num_ids() + n; }

  ZoneList<Statement*> statements_;
  Scope* scope_;

  class IgnoreCompletionField
      : public BitField<bool, BreakableStatement::kNextBitFieldIndex, 1> {};
};


class DoExpression final : public Expression {
 public:
  Block* block() { return block_; }
  void set_block(Block* b) { block_ = b; }
  VariableProxy* result() { return result_; }
  void set_result(VariableProxy* v) { result_ = v; }
  FunctionLiteral* represented_function() { return represented_function_; }
  void set_represented_function(FunctionLiteral* f) {
    represented_function_ = f;
  }
  bool IsAnonymousFunctionDefinition() const;

 private:
  friend class AstNodeFactory;

  DoExpression(Block* block, VariableProxy* result, int pos)
      : Expression(pos, kDoExpression),
        block_(block),
        result_(result),
        represented_function_(nullptr) {
    DCHECK_NOT_NULL(block_);
    DCHECK_NOT_NULL(result_);
  }
  static int parent_num_ids() { return Expression::num_ids(); }
  int local_id(int n) const { return base_id() + parent_num_ids() + n; }

  Block* block_;
  VariableProxy* result_;
  FunctionLiteral* represented_function_;
};


class Declaration : public AstNode {
 public:
  typedef ThreadedList<Declaration> List;

  VariableProxy* proxy() const { return proxy_; }
  Scope* scope() const { return scope_; }

 protected:
  Declaration(VariableProxy* proxy, Scope* scope, int pos, NodeType type)
      : AstNode(pos, type), proxy_(proxy), scope_(scope), next_(nullptr) {}

 private:
  VariableProxy* proxy_;
  // Nested scope from which the declaration originated.
  Scope* scope_;
  // Declarations list threaded through the declarations.
  Declaration** next() { return &next_; }
  Declaration* next_;
  friend List;
};


class VariableDeclaration final : public Declaration {
 private:
  friend class AstNodeFactory;

  VariableDeclaration(VariableProxy* proxy, Scope* scope, int pos)
      : Declaration(proxy, scope, pos, kVariableDeclaration) {}
};


class FunctionDeclaration final : public Declaration {
 public:
  FunctionLiteral* fun() const { return fun_; }
  void set_fun(FunctionLiteral* f) { fun_ = f; }

 private:
  friend class AstNodeFactory;

  FunctionDeclaration(VariableProxy* proxy, FunctionLiteral* fun, Scope* scope,
                      int pos)
      : Declaration(proxy, scope, pos, kFunctionDeclaration), fun_(fun) {
    DCHECK(fun != NULL);
  }

  FunctionLiteral* fun_;
};


class IterationStatement : public BreakableStatement {
 public:
  Statement* body() const { return body_; }
  void set_body(Statement* s) { body_ = s; }

  int yield_count() const { return yield_count_; }
  int first_yield_id() const { return first_yield_id_; }
  void set_yield_count(int yield_count) { yield_count_ = yield_count; }
  void set_first_yield_id(int first_yield_id) {
    first_yield_id_ = first_yield_id;
  }

  static int num_ids() { return parent_num_ids() + 1; }
  BailoutId OsrEntryId() const { return BailoutId(local_id(0)); }

  // Code generation
  Label* continue_target()  { return &continue_target_; }

 protected:
  IterationStatement(ZoneList<const AstRawString*>* labels, int pos,
                     NodeType type)
      : BreakableStatement(labels, TARGET_FOR_ANONYMOUS, pos, type),
        body_(NULL),
        yield_count_(0),
        first_yield_id_(0) {}
  static int parent_num_ids() { return BreakableStatement::num_ids(); }
  void Initialize(Statement* body) { body_ = body; }

  static const uint8_t kNextBitFieldIndex =
      BreakableStatement::kNextBitFieldIndex;

 private:
  int local_id(int n) const { return base_id() + parent_num_ids() + n; }

  Statement* body_;
  Label continue_target_;
  int yield_count_;
  int first_yield_id_;
};


class DoWhileStatement final : public IterationStatement {
 public:
  void Initialize(Expression* cond, Statement* body) {
    IterationStatement::Initialize(body);
    cond_ = cond;
  }

  Expression* cond() const { return cond_; }
  void set_cond(Expression* e) { cond_ = e; }

  static int num_ids() { return parent_num_ids() + 2; }
  BailoutId ContinueId() const { return BailoutId(local_id(0)); }
  BailoutId StackCheckId() const { return BackEdgeId(); }
  BailoutId BackEdgeId() const { return BailoutId(local_id(1)); }

 private:
  friend class AstNodeFactory;

  DoWhileStatement(ZoneList<const AstRawString*>* labels, int pos)
      : IterationStatement(labels, pos, kDoWhileStatement), cond_(NULL) {}
  static int parent_num_ids() { return IterationStatement::num_ids(); }
  int local_id(int n) const { return base_id() + parent_num_ids() + n; }

  Expression* cond_;
};


class WhileStatement final : public IterationStatement {
 public:
  void Initialize(Expression* cond, Statement* body) {
    IterationStatement::Initialize(body);
    cond_ = cond;
  }

  Expression* cond() const { return cond_; }
  void set_cond(Expression* e) { cond_ = e; }

  static int num_ids() { return parent_num_ids() + 1; }
  BailoutId ContinueId() const { return EntryId(); }
  BailoutId StackCheckId() const { return BodyId(); }
  BailoutId BodyId() const { return BailoutId(local_id(0)); }

 private:
  friend class AstNodeFactory;

  WhileStatement(ZoneList<const AstRawString*>* labels, int pos)
      : IterationStatement(labels, pos, kWhileStatement), cond_(NULL) {}
  static int parent_num_ids() { return IterationStatement::num_ids(); }
  int local_id(int n) const { return base_id() + parent_num_ids() + n; }

  Expression* cond_;
};


class ForStatement final : public IterationStatement {
 public:
  void Initialize(Statement* init,
                  Expression* cond,
                  Statement* next,
                  Statement* body) {
    IterationStatement::Initialize(body);
    init_ = init;
    cond_ = cond;
    next_ = next;
  }

  Statement* init() const { return init_; }
  Expression* cond() const { return cond_; }
  Statement* next() const { return next_; }

  void set_init(Statement* s) { init_ = s; }
  void set_cond(Expression* e) { cond_ = e; }
  void set_next(Statement* s) { next_ = s; }

  static int num_ids() { return parent_num_ids() + 2; }
  BailoutId ContinueId() const { return BailoutId(local_id(0)); }
  BailoutId StackCheckId() const { return BodyId(); }
  BailoutId BodyId() const { return BailoutId(local_id(1)); }

 private:
  friend class AstNodeFactory;

  ForStatement(ZoneList<const AstRawString*>* labels, int pos)
      : IterationStatement(labels, pos, kForStatement),
        init_(NULL),
        cond_(NULL),
        next_(NULL) {}
  static int parent_num_ids() { return IterationStatement::num_ids(); }
  int local_id(int n) const { return base_id() + parent_num_ids() + n; }

  Statement* init_;
  Expression* cond_;
  Statement* next_;
};


class ForEachStatement : public IterationStatement {
 public:
  enum VisitMode {
    ENUMERATE,   // for (each in subject) body;
    ITERATE      // for (each of subject) body;
  };

  using IterationStatement::Initialize;

  static const char* VisitModeString(VisitMode mode) {
    return mode == ITERATE ? "for-of" : "for-in";
  }

 protected:
  ForEachStatement(ZoneList<const AstRawString*>* labels, int pos,
                   NodeType type)
      : IterationStatement(labels, pos, type) {}
};


class ForInStatement final : public ForEachStatement {
 public:
  void Initialize(Expression* each, Expression* subject, Statement* body) {
    ForEachStatement::Initialize(body);
    each_ = each;
    subject_ = subject;
  }

  Expression* enumerable() const {
    return subject();
  }

  Expression* each() const { return each_; }
  Expression* subject() const { return subject_; }

  void set_each(Expression* e) { each_ = e; }
  void set_subject(Expression* e) { subject_ = e; }

  // Type feedback information.
  void AssignFeedbackSlots(FeedbackVectorSpec* spec, LanguageMode language_mode,
                           FeedbackSlotCache* cache);
  FeedbackSlot EachFeedbackSlot() const { return each_slot_; }
  FeedbackSlot ForInFeedbackSlot() {
    DCHECK(!for_in_feedback_slot_.IsInvalid());
    return for_in_feedback_slot_;
  }

  enum ForInType { FAST_FOR_IN, SLOW_FOR_IN };
  ForInType for_in_type() const { return ForInTypeField::decode(bit_field_); }
  void set_for_in_type(ForInType type) {
    bit_field_ = ForInTypeField::update(bit_field_, type);
  }

  static int num_ids() { return parent_num_ids() + 7; }
  BailoutId BodyId() const { return BailoutId(local_id(0)); }
  BailoutId EnumId() const { return BailoutId(local_id(1)); }
  BailoutId ToObjectId() const { return BailoutId(local_id(2)); }
  BailoutId PrepareId() const { return BailoutId(local_id(3)); }
  BailoutId FilterId() const { return BailoutId(local_id(4)); }
  BailoutId AssignmentId() const { return BailoutId(local_id(5)); }
  BailoutId IncrementId() const { return BailoutId(local_id(6)); }
  BailoutId StackCheckId() const { return BodyId(); }

 private:
  friend class AstNodeFactory;

  ForInStatement(ZoneList<const AstRawString*>* labels, int pos)
      : ForEachStatement(labels, pos, kForInStatement),
        each_(nullptr),
        subject_(nullptr) {
    bit_field_ = ForInTypeField::update(bit_field_, SLOW_FOR_IN);
  }

  static int parent_num_ids() { return ForEachStatement::num_ids(); }
  int local_id(int n) const { return base_id() + parent_num_ids() + n; }

  Expression* each_;
  Expression* subject_;
  FeedbackSlot each_slot_;
  FeedbackSlot for_in_feedback_slot_;

  class ForInTypeField
      : public BitField<ForInType, ForEachStatement::kNextBitFieldIndex, 1> {};
};


class ForOfStatement final : public ForEachStatement {
 public:
  void Initialize(Statement* body, Variable* iterator,
                  Expression* assign_iterator, Expression* next_result,
                  Expression* result_done, Expression* assign_each) {
    ForEachStatement::Initialize(body);
    iterator_ = iterator;
    assign_iterator_ = assign_iterator;
    next_result_ = next_result;
    result_done_ = result_done;
    assign_each_ = assign_each;
  }

  Variable* iterator() const {
    return iterator_;
  }

  // iterator = subject[Symbol.iterator]()
  Expression* assign_iterator() const {
    return assign_iterator_;
  }

  // result = iterator.next()  // with type check
  Expression* next_result() const {
    return next_result_;
  }

  // result.done
  Expression* result_done() const {
    return result_done_;
  }

  // each = result.value
  Expression* assign_each() const {
    return assign_each_;
  }

  void set_assign_iterator(Expression* e) { assign_iterator_ = e; }
  void set_next_result(Expression* e) { next_result_ = e; }
  void set_result_done(Expression* e) { result_done_ = e; }
  void set_assign_each(Expression* e) { assign_each_ = e; }

 private:
  friend class AstNodeFactory;

  ForOfStatement(ZoneList<const AstRawString*>* labels, int pos)
      : ForEachStatement(labels, pos, kForOfStatement),
        iterator_(NULL),
        assign_iterator_(NULL),
        next_result_(NULL),
        result_done_(NULL),
        assign_each_(NULL) {}

  Variable* iterator_;
  Expression* assign_iterator_;
  Expression* next_result_;
  Expression* result_done_;
  Expression* assign_each_;
};


class ExpressionStatement final : public Statement {
 public:
  void set_expression(Expression* e) { expression_ = e; }
  Expression* expression() const { return expression_; }
  bool IsJump() const { return expression_->IsThrow(); }

 private:
  friend class AstNodeFactory;

  ExpressionStatement(Expression* expression, int pos)
      : Statement(pos, kExpressionStatement), expression_(expression) {}

  Expression* expression_;
};


class JumpStatement : public Statement {
 public:
  bool IsJump() const { return true; }

 protected:
  JumpStatement(int pos, NodeType type) : Statement(pos, type) {}
};


class ContinueStatement final : public JumpStatement {
 public:
  IterationStatement* target() const { return target_; }

 private:
  friend class AstNodeFactory;

  ContinueStatement(IterationStatement* target, int pos)
      : JumpStatement(pos, kContinueStatement), target_(target) {}

  IterationStatement* target_;
};


class BreakStatement final : public JumpStatement {
 public:
  BreakableStatement* target() const { return target_; }

 private:
  friend class AstNodeFactory;

  BreakStatement(BreakableStatement* target, int pos)
      : JumpStatement(pos, kBreakStatement), target_(target) {}

  BreakableStatement* target_;
};


class ReturnStatement final : public JumpStatement {
 public:
  enum Type { kNormal, kAsyncReturn };
  Expression* expression() const { return expression_; }

  void set_expression(Expression* e) { expression_ = e; }
  Type type() const { return TypeField::decode(bit_field_); }
  bool is_async_return() const { return type() == kAsyncReturn; }

 private:
  friend class AstNodeFactory;

  ReturnStatement(Expression* expression, Type type, int pos)
      : JumpStatement(pos, kReturnStatement), expression_(expression) {
    bit_field_ |= TypeField::encode(type);
  }

  Expression* expression_;

  class TypeField
      : public BitField<Type, JumpStatement::kNextBitFieldIndex, 1> {};
};


class WithStatement final : public Statement {
 public:
  Scope* scope() { return scope_; }
  Expression* expression() const { return expression_; }
  void set_expression(Expression* e) { expression_ = e; }
  Statement* statement() const { return statement_; }
  void set_statement(Statement* s) { statement_ = s; }

 private:
  friend class AstNodeFactory;

  WithStatement(Scope* scope, Expression* expression, Statement* statement,
                int pos)
      : Statement(pos, kWithStatement),
        scope_(scope),
        expression_(expression),
        statement_(statement) {}

  Scope* scope_;
  Expression* expression_;
  Statement* statement_;
};


class CaseClause final : public Expression {
 public:
  bool is_default() const { return label_ == NULL; }
  Expression* label() const {
    CHECK(!is_default());
    return label_;
  }
  void set_label(Expression* e) { label_ = e; }
  Label* body_target() { return &body_target_; }
  ZoneList<Statement*>* statements() const { return statements_; }

  static int num_ids() { return parent_num_ids() + 2; }
  BailoutId EntryId() const { return BailoutId(local_id(0)); }
  TypeFeedbackId CompareId() { return TypeFeedbackId(local_id(1)); }

  AstType* compare_type() { return compare_type_; }
  void set_compare_type(AstType* type) { compare_type_ = type; }

  // CaseClause will have both a slot in the feedback vector and the
  // TypeFeedbackId to record the type information. TypeFeedbackId is used by
  // full codegen and the feedback vector slot is used by interpreter.
  void AssignFeedbackSlots(FeedbackVectorSpec* spec, LanguageMode language_mode,
                           FeedbackSlotCache* cache);

  FeedbackSlot CompareOperationFeedbackSlot() { return feedback_slot_; }

 private:
  friend class AstNodeFactory;

  static int parent_num_ids() { return Expression::num_ids(); }
  CaseClause(Expression* label, ZoneList<Statement*>* statements, int pos);
  int local_id(int n) const { return base_id() + parent_num_ids() + n; }

  Expression* label_;
  Label body_target_;
  ZoneList<Statement*>* statements_;
  AstType* compare_type_;
  FeedbackSlot feedback_slot_;
};


class SwitchStatement final : public BreakableStatement {
 public:
  void Initialize(Expression* tag, ZoneList<CaseClause*>* cases) {
    tag_ = tag;
    cases_ = cases;
  }

  Expression* tag() const { return tag_; }
  ZoneList<CaseClause*>* cases() const { return cases_; }

  void set_tag(Expression* t) { tag_ = t; }

 private:
  friend class AstNodeFactory;

  SwitchStatement(ZoneList<const AstRawString*>* labels, int pos)
      : BreakableStatement(labels, TARGET_FOR_ANONYMOUS, pos, kSwitchStatement),
        tag_(NULL),
        cases_(NULL) {}

  Expression* tag_;
  ZoneList<CaseClause*>* cases_;
};


// If-statements always have non-null references to their then- and
// else-parts. When parsing if-statements with no explicit else-part,
// the parser implicitly creates an empty statement. Use the
// HasThenStatement() and HasElseStatement() functions to check if a
// given if-statement has a then- or an else-part containing code.
class IfStatement final : public Statement {
 public:
  bool HasThenStatement() const { return !then_statement()->IsEmpty(); }
  bool HasElseStatement() const { return !else_statement()->IsEmpty(); }

  Expression* condition() const { return condition_; }
  Statement* then_statement() const { return then_statement_; }
  Statement* else_statement() const { return else_statement_; }

  void set_condition(Expression* e) { condition_ = e; }
  void set_then_statement(Statement* s) { then_statement_ = s; }
  void set_else_statement(Statement* s) { else_statement_ = s; }

  bool IsJump() const {
    return HasThenStatement() && then_statement()->IsJump()
        && HasElseStatement() && else_statement()->IsJump();
  }

  void set_base_id(int id) { base_id_ = id; }
  static int num_ids() { return parent_num_ids() + 3; }
  BailoutId IfId() const { return BailoutId(local_id(0)); }
  BailoutId ThenId() const { return BailoutId(local_id(1)); }
  BailoutId ElseId() const { return BailoutId(local_id(2)); }

 private:
  friend class AstNodeFactory;

  IfStatement(Expression* condition, Statement* then_statement,
              Statement* else_statement, int pos)
      : Statement(pos, kIfStatement),
        base_id_(BailoutId::None().ToInt()),
        condition_(condition),
        then_statement_(then_statement),
        else_statement_(else_statement) {}

  static int parent_num_ids() { return 0; }
  int base_id() const {
    DCHECK(!BailoutId(base_id_).IsNone());
    return base_id_;
  }
  int local_id(int n) const { return base_id() + parent_num_ids() + n; }

  int base_id_;
  Expression* condition_;
  Statement* then_statement_;
  Statement* else_statement_;
};


class TryStatement : public Statement {
 public:
  Block* try_block() const { return try_block_; }
  void set_try_block(Block* b) { try_block_ = b; }

  // Prediction of whether exceptions thrown into the handler for this try block
  // will be caught.
  //
  // This is set in ast-numbering and later compiled into the code's handler
  // table.  The runtime uses this information to implement a feature that
  // notifies the debugger when an uncaught exception is thrown, _before_ the
  // exception propagates to the top.
  //
  // Since it's generally undecidable whether an exception will be caught, our
  // prediction is only an approximation.
  HandlerTable::CatchPrediction catch_prediction() const {
    return catch_prediction_;
  }
  void set_catch_prediction(HandlerTable::CatchPrediction prediction) {
    catch_prediction_ = prediction;
  }

 protected:
  TryStatement(Block* try_block, int pos, NodeType type)
      : Statement(pos, type),
        catch_prediction_(HandlerTable::UNCAUGHT),
        try_block_(try_block) {}

  HandlerTable::CatchPrediction catch_prediction_;

 private:
  Block* try_block_;
};


class TryCatchStatement final : public TryStatement {
 public:
  Scope* scope() { return scope_; }
  Variable* variable() { return variable_; }
  Block* catch_block() const { return catch_block_; }
  void set_catch_block(Block* b) { catch_block_ = b; }

  // The clear_pending_message flag indicates whether or not to clear the
  // isolate's pending exception message before executing the catch_block.  In
  // the normal use case, this flag is always on because the message object
  // is not needed anymore when entering the catch block and should not be kept
  // alive.
  // The use case where the flag is off is when the catch block is guaranteed to
  // rethrow the caught exception (using %ReThrow), which reuses the pending
  // message instead of generating a new one.
  // (When the catch block doesn't rethrow but is guaranteed to perform an
  // ordinary throw, not clearing the old message is safe but not very useful.)
  bool clear_pending_message() const {
    return catch_prediction_ != HandlerTable::UNCAUGHT;
  }

 private:
  friend class AstNodeFactory;

  TryCatchStatement(Block* try_block, Scope* scope, Variable* variable,
                    Block* catch_block,
                    HandlerTable::CatchPrediction catch_prediction, int pos)
      : TryStatement(try_block, pos, kTryCatchStatement),
        scope_(scope),
        variable_(variable),
        catch_block_(catch_block) {
    catch_prediction_ = catch_prediction;
  }

  Scope* scope_;
  Variable* variable_;
  Block* catch_block_;
};


class TryFinallyStatement final : public TryStatement {
 public:
  Block* finally_block() const { return finally_block_; }
  void set_finally_block(Block* b) { finally_block_ = b; }

 private:
  friend class AstNodeFactory;

  TryFinallyStatement(Block* try_block, Block* finally_block, int pos)
      : TryStatement(try_block, pos, kTryFinallyStatement),
        finally_block_(finally_block) {}

  Block* finally_block_;
};


class DebuggerStatement final : public Statement {
 public:
  void set_base_id(int id) { base_id_ = id; }
  static int num_ids() { return parent_num_ids() + 1; }
  BailoutId DebugBreakId() const { return BailoutId(local_id(0)); }

 private:
  friend class AstNodeFactory;

  explicit DebuggerStatement(int pos)
      : Statement(pos, kDebuggerStatement),
        base_id_(BailoutId::None().ToInt()) {}

  static int parent_num_ids() { return 0; }
  int base_id() const {
    DCHECK(!BailoutId(base_id_).IsNone());
    return base_id_;
  }
  int local_id(int n) const { return base_id() + parent_num_ids() + n; }

  int base_id_;
};


class EmptyStatement final : public Statement {
 private:
  friend class AstNodeFactory;
  explicit EmptyStatement(int pos) : Statement(pos, kEmptyStatement) {}
};


// Delegates to another statement, which may be overwritten.
// This was introduced to implement ES2015 Annex B3.3 for conditionally making
// sloppy-mode block-scoped functions have a var binding, which is changed
// from one statement to another during parsing.
class SloppyBlockFunctionStatement final : public Statement {
 public:
  Statement* statement() const { return statement_; }
  void set_statement(Statement* statement) { statement_ = statement; }

 private:
  friend class AstNodeFactory;

  explicit SloppyBlockFunctionStatement(Statement* statement)
      : Statement(kNoSourcePosition, kSloppyBlockFunctionStatement),
        statement_(statement) {}

  Statement* statement_;
};


class Literal final : public Expression {
 public:
  // Returns true if literal represents a property name (i.e. cannot be parsed
  // as array indices).
  bool IsPropertyName() const { return value_->IsPropertyName(); }

  Handle<String> AsPropertyName() {
    DCHECK(IsPropertyName());
    return Handle<String>::cast(value());
  }

  const AstRawString* AsRawPropertyName() {
    DCHECK(IsPropertyName());
    return value_->AsString();
  }

  bool ToBooleanIsTrue() const { return raw_value()->BooleanValue(); }
  bool ToBooleanIsFalse() const { return !raw_value()->BooleanValue(); }

  Handle<Object> value() const { return value_->value(); }
  const AstValue* raw_value() const { return value_; }

  // Support for using Literal as a HashMap key. NOTE: Currently, this works
  // only for string and number literals!
  uint32_t Hash();
  static bool Match(void* literal1, void* literal2);

  static int num_ids() { return parent_num_ids() + 1; }
  TypeFeedbackId LiteralFeedbackId() const {
    return TypeFeedbackId(local_id(0));
  }

 private:
  friend class AstNodeFactory;

  Literal(const AstValue* value, int position)
      : Expression(position, kLiteral), value_(value) {}

  static int parent_num_ids() { return Expression::num_ids(); }
  int local_id(int n) const { return base_id() + parent_num_ids() + n; }

  const AstValue* value_;
};

// Base class for literals that need space in the type feedback vector.
class MaterializedLiteral : public Expression {
 public:
  int depth() const {
    // only callable after initialization.
    DCHECK(depth_ >= 1);
    return depth_;
  }

  void AssignFeedbackSlots(FeedbackVectorSpec* spec, LanguageMode language_mode,
                           FeedbackSlotCache* cache) {
    literal_slot_ = spec->AddLiteralSlot();
  }

  FeedbackSlot literal_slot() const { return literal_slot_; }

 private:
  int depth_ : 31;
  FeedbackSlot literal_slot_;

  class IsSimpleField
      : public BitField<bool, Expression::kNextBitFieldIndex, 1> {};

 protected:
  MaterializedLiteral(int pos, NodeType type)
      : Expression(pos, type), depth_(0) {
    bit_field_ |= IsSimpleField::encode(false);
  }

  // A materialized literal is simple if the values consist of only
  // constants and simple object and array literals.
  bool is_simple() const { return IsSimpleField::decode(bit_field_); }
  void set_is_simple(bool is_simple) {
    bit_field_ = IsSimpleField::update(bit_field_, is_simple);
  }
  friend class CompileTimeValue;

  void set_depth(int depth) {
    DCHECK_LE(1, depth);
    depth_ = depth;
  }

  // Populate the depth field and any flags the literal has.
  void InitDepthAndFlags();

  // Populate the constant properties/elements fixed array.
  void BuildConstants(Isolate* isolate);
  friend class ArrayLiteral;
  friend class ObjectLiteral;

  // If the expression is a literal, return the literal value;
  // if the expression is a materialized literal and is simple return a
  // compile time value as encoded by CompileTimeValue::GetValue().
  // Otherwise, return undefined literal as the placeholder
  // in the object literal boilerplate.
  Handle<Object> GetBoilerplateValue(Expression* expression, Isolate* isolate);

  static const uint8_t kNextBitFieldIndex = IsSimpleField::kNext;
};

// Common supertype for ObjectLiteralProperty and ClassLiteralProperty
class LiteralProperty : public ZoneObject {
 public:
  Expression* key() const { return key_; }
  Expression* value() const { return value_; }
  void set_key(Expression* e) { key_ = e; }
  void set_value(Expression* e) { value_ = e; }

  bool is_computed_name() const { return is_computed_name_; }

  FeedbackSlot GetSlot(int offset = 0) const {
    DCHECK_LT(offset, static_cast<int>(arraysize(slots_)));
    return slots_[offset];
  }

  FeedbackSlot GetStoreDataPropertySlot() const;

  void SetSlot(FeedbackSlot slot, int offset = 0) {
    DCHECK_LT(offset, static_cast<int>(arraysize(slots_)));
    slots_[offset] = slot;
  }

  void SetStoreDataPropertySlot(FeedbackSlot slot);

  bool NeedsSetFunctionName() const;

 protected:
  LiteralProperty(Expression* key, Expression* value, bool is_computed_name)
      : key_(key), value_(value), is_computed_name_(is_computed_name) {}

  Expression* key_;
  Expression* value_;
  FeedbackSlot slots_[2];
  bool is_computed_name_;
};

// Property is used for passing information
// about an object literal's properties from the parser
// to the code generator.
class ObjectLiteralProperty final : public LiteralProperty {
 public:
  enum Kind : uint8_t {
    CONSTANT,              // Property with constant value (compile time).
    COMPUTED,              // Property with computed value (execution time).
    MATERIALIZED_LITERAL,  // Property value is a materialized literal.
    GETTER,
    SETTER,     // Property is an accessor function.
    PROTOTYPE,  // Property is __proto__.
    SPREAD
  };

  Kind kind() const { return kind_; }

  // Type feedback information.
  bool IsMonomorphic() const { return !receiver_type_.is_null(); }
  Handle<Map> GetReceiverType() const { return receiver_type_; }

  bool IsCompileTimeValue() const;

  void set_emit_store(bool emit_store);
  bool emit_store() const;

  void set_receiver_type(Handle<Map> map) { receiver_type_ = map; }

 private:
  friend class AstNodeFactory;

  ObjectLiteralProperty(Expression* key, Expression* value, Kind kind,
                        bool is_computed_name);
  ObjectLiteralProperty(AstValueFactory* ast_value_factory, Expression* key,
                        Expression* value, bool is_computed_name);

  Kind kind_;
  bool emit_store_;
  Handle<Map> receiver_type_;
};


// An object literal has a boilerplate object that is used
// for minimizing the work when constructing it at runtime.
class ObjectLiteral final : public MaterializedLiteral {
 public:
  typedef ObjectLiteralProperty Property;

  Handle<BoilerplateDescription> constant_properties() const {
    DCHECK(!constant_properties_.is_null());
    return constant_properties_;
  }
  int properties_count() const { return boilerplate_properties_; }
  ZoneList<Property*>* properties() const { return properties_; }
  bool fast_elements() const { return FastElementsField::decode(bit_field_); }
  bool may_store_doubles() const {
    return MayStoreDoublesField::decode(bit_field_);
  }
  bool has_elements() const { return HasElementsField::decode(bit_field_); }
  bool has_shallow_properties() const {
    return depth() == 1 && !has_elements() && !may_store_doubles();
  }
  bool has_rest_property() const {
    return HasRestPropertyField::decode(bit_field_);
  }

  // Decide if a property should be in the object boilerplate.
  static bool IsBoilerplateProperty(Property* property);

  // Populate the depth field and flags.
  void InitDepthAndFlags();

  // Get the constant properties fixed array, populating it if necessary.
  Handle<BoilerplateDescription> GetOrBuildConstantProperties(
      Isolate* isolate) {
    if (constant_properties_.is_null()) {
      BuildConstantProperties(isolate);
    }
    return constant_properties();
  }

  // Populate the constant properties fixed array.
  void BuildConstantProperties(Isolate* isolate);

  // Mark all computed expressions that are bound to a key that
  // is shadowed by a later occurrence of the same key. For the
  // marked expressions, no store code is emitted.
  void CalculateEmitStore(Zone* zone);

  // Determines whether the {FastCloneShallowObject} builtin can be used.
  bool IsFastCloningSupported() const;

  // Assemble bitfield of flags for the CreateObjectLiteral helper.
  int ComputeFlags(bool disable_mementos = false) const {
    int flags = fast_elements() ? kFastElements : kNoFlags;
    if (has_shallow_properties()) {
      flags |= kShallowProperties;
    }
    if (disable_mementos) {
      flags |= kDisableMementos;
    }
    return flags;
  }

  enum Flags {
    kNoFlags = 0,
    kFastElements = 1,
    kShallowProperties = 1 << 1,
    kDisableMementos = 1 << 2,
    kHasRestProperty = 1 << 3,
  };

  struct Accessors: public ZoneObject {
    Accessors() : getter(NULL), setter(NULL), bailout_id(BailoutId::None()) {}
    ObjectLiteralProperty* getter;
    ObjectLiteralProperty* setter;
    BailoutId bailout_id;
  };

  BailoutId CreateLiteralId() const { return BailoutId(local_id(0)); }

  // Return an AST id for a property that is used in simulate instructions.
  BailoutId GetIdForPropertySet(int i) { return BailoutId(local_id(i + 1)); }

  // Unlike other AST nodes, this number of bailout IDs allocated for an
  // ObjectLiteral can vary, so num_ids() is not a static method.
  int num_ids() const { return parent_num_ids() + 1 + properties()->length(); }

  // Object literals need one feedback slot for each non-trivial value, as well
  // as some slots for home objects.
  void AssignFeedbackSlots(FeedbackVectorSpec* spec, LanguageMode language_mode,
                           FeedbackSlotCache* cache);

 private:
  friend class AstNodeFactory;

  ObjectLiteral(ZoneList<Property*>* properties,
                uint32_t boilerplate_properties, int pos,
                bool has_rest_property)
      : MaterializedLiteral(pos, kObjectLiteral),
        boilerplate_properties_(boilerplate_properties),
        properties_(properties) {
    bit_field_ |= FastElementsField::encode(false) |
                  HasElementsField::encode(false) |
                  MayStoreDoublesField::encode(false) |
                  HasRestPropertyField::encode(has_rest_property);
  }

  static int parent_num_ids() { return MaterializedLiteral::num_ids(); }
  int local_id(int n) const { return base_id() + parent_num_ids() + n; }

  uint32_t boilerplate_properties_;
  Handle<BoilerplateDescription> constant_properties_;
  ZoneList<Property*>* properties_;

  class FastElementsField
      : public BitField<bool, MaterializedLiteral::kNextBitFieldIndex, 1> {};
  class HasElementsField : public BitField<bool, FastElementsField::kNext, 1> {
  };
  class MayStoreDoublesField
      : public BitField<bool, HasElementsField::kNext, 1> {};
  class HasRestPropertyField
      : public BitField<bool, MayStoreDoublesField::kNext, 1> {};
};


// A map from property names to getter/setter pairs allocated in the zone.
class AccessorTable
    : public base::TemplateHashMap<Literal, ObjectLiteral::Accessors,
                                   bool (*)(void*, void*),
                                   ZoneAllocationPolicy> {
 public:
  explicit AccessorTable(Zone* zone)
      : base::TemplateHashMap<Literal, ObjectLiteral::Accessors,
                              bool (*)(void*, void*), ZoneAllocationPolicy>(
            Literal::Match, ZoneAllocationPolicy(zone)),
        zone_(zone) {}

  Iterator lookup(Literal* literal) {
    Iterator it = find(literal, true, ZoneAllocationPolicy(zone_));
    if (it->second == NULL) it->second = new (zone_) ObjectLiteral::Accessors();
    return it;
  }

 private:
  Zone* zone_;
};


// Node for capturing a regexp literal.
class RegExpLiteral final : public MaterializedLiteral {
 public:
  Handle<String> pattern() const { return pattern_->string(); }
  const AstRawString* raw_pattern() const { return pattern_; }
  int flags() const { return flags_; }

 private:
  friend class AstNodeFactory;

  RegExpLiteral(const AstRawString* pattern, int flags, int pos)
      : MaterializedLiteral(pos, kRegExpLiteral),
        flags_(flags),
        pattern_(pattern) {
    set_depth(1);
  }

  int const flags_;
  const AstRawString* const pattern_;
};


// An array literal has a literals object that is used
// for minimizing the work when constructing it at runtime.
class ArrayLiteral final : public MaterializedLiteral {
 public:
  Handle<ConstantElementsPair> constant_elements() const {
    return constant_elements_;
  }
  ElementsKind constant_elements_kind() const;

  ZoneList<Expression*>* values() const { return values_; }

  BailoutId CreateLiteralId() const { return BailoutId(local_id(0)); }

  // Return an AST id for an element that is used in simulate instructions.
  BailoutId GetIdForElement(int i) { return BailoutId(local_id(i + 1)); }

  // Unlike other AST nodes, this number of bailout IDs allocated for an
  // ArrayLiteral can vary, so num_ids() is not a static method.
  int num_ids() const { return parent_num_ids() + 1 + values()->length(); }

  // Populate the depth field and flags.
  void InitDepthAndFlags();

  // Get the constant elements fixed array, populating it if necessary.
  Handle<ConstantElementsPair> GetOrBuildConstantElements(Isolate* isolate) {
    if (constant_elements_.is_null()) {
      BuildConstantElements(isolate);
    }
    return constant_elements();
  }

  // Populate the constant elements fixed array.
  void BuildConstantElements(Isolate* isolate);

  // Determines whether the {FastCloneShallowArray} builtin can be used.
  bool IsFastCloningSupported() const;

  // Assemble bitfield of flags for the CreateArrayLiteral helper.
  int ComputeFlags(bool disable_mementos = false) const {
    int flags = depth() == 1 ? kShallowElements : kNoFlags;
    if (disable_mementos) {
      flags |= kDisableMementos;
    }
    return flags;
  }

  // Provide a mechanism for iterating through values to rewrite spreads.
  ZoneList<Expression*>::iterator FirstSpread() const {
    return (first_spread_index_ >= 0) ? values_->begin() + first_spread_index_
                                      : values_->end();
  }
  ZoneList<Expression*>::iterator EndValue() const { return values_->end(); }

  // Rewind an array literal omitting everything from the first spread on.
  void RewindSpreads() {
    values_->Rewind(first_spread_index_);
    first_spread_index_ = -1;
  }

  enum Flags {
    kNoFlags = 0,
    kShallowElements = 1,
    kDisableMementos = 1 << 1
  };

  void AssignFeedbackSlots(FeedbackVectorSpec* spec, LanguageMode language_mode,
                           FeedbackSlotCache* cache);
  FeedbackSlot LiteralFeedbackSlot() const { return literal_slot_; }

 private:
  friend class AstNodeFactory;

  ArrayLiteral(ZoneList<Expression*>* values, int first_spread_index, int pos)
      : MaterializedLiteral(pos, kArrayLiteral),
        first_spread_index_(first_spread_index),
        values_(values) {}

  static int parent_num_ids() { return MaterializedLiteral::num_ids(); }
  int local_id(int n) const { return base_id() + parent_num_ids() + n; }

  int first_spread_index_;
  FeedbackSlot literal_slot_;
  Handle<ConstantElementsPair> constant_elements_;
  ZoneList<Expression*>* values_;
};


class VariableProxy final : public Expression {
 public:
  bool IsValidReferenceExpression() const {
    return !is_this() && !is_new_target();
  }

  Handle<String> name() const { return raw_name()->string(); }
  const AstRawString* raw_name() const {
    return is_resolved() ? var_->raw_name() : raw_name_;
  }

  Variable* var() const {
    DCHECK(is_resolved());
    return var_;
  }
  void set_var(Variable* v) {
    DCHECK(!is_resolved());
    DCHECK_NOT_NULL(v);
    var_ = v;
  }

  bool is_this() const { return IsThisField::decode(bit_field_); }

  bool is_assigned() const { return IsAssignedField::decode(bit_field_); }
  void set_is_assigned() {
    bit_field_ = IsAssignedField::update(bit_field_, true);
    if (is_resolved()) {
      var()->set_maybe_assigned();
    }
  }

  bool is_resolved() const { return IsResolvedField::decode(bit_field_); }
  void set_is_resolved() {
    bit_field_ = IsResolvedField::update(bit_field_, true);
  }

  bool is_new_target() const { return IsNewTargetField::decode(bit_field_); }
  void set_is_new_target() {
    bit_field_ = IsNewTargetField::update(bit_field_, true);
  }

  HoleCheckMode hole_check_mode() const {
    return HoleCheckModeField::decode(bit_field_);
  }
  void set_needs_hole_check() {
    bit_field_ =
        HoleCheckModeField::update(bit_field_, HoleCheckMode::kRequired);
  }

  // Bind this proxy to the variable var.
  void BindTo(Variable* var);

  bool UsesVariableFeedbackSlot() const {
    return var()->IsUnallocated() || var()->IsLookupSlot();
  }

  void AssignFeedbackSlots(FeedbackVectorSpec* spec, TypeofMode typeof_mode,
                           FeedbackSlotCache* cache);

  FeedbackSlot VariableFeedbackSlot() { return variable_feedback_slot_; }

  static int num_ids() { return parent_num_ids() + 1; }
  BailoutId BeforeId() const { return BailoutId(local_id(0)); }
  void set_next_unresolved(VariableProxy* next) { next_unresolved_ = next; }
  VariableProxy* next_unresolved() { return next_unresolved_; }

 private:
  friend class AstNodeFactory;

  VariableProxy(Variable* var, int start_position);
  VariableProxy(const AstRawString* name, VariableKind variable_kind,
                int start_position);
  explicit VariableProxy(const VariableProxy* copy_from);

  static int parent_num_ids() { return Expression::num_ids(); }
  int local_id(int n) const { return base_id() + parent_num_ids() + n; }

  class IsThisField : public BitField<bool, Expression::kNextBitFieldIndex, 1> {
  };
  class IsAssignedField : public BitField<bool, IsThisField::kNext, 1> {};
  class IsResolvedField : public BitField<bool, IsAssignedField::kNext, 1> {};
  class IsNewTargetField : public BitField<bool, IsResolvedField::kNext, 1> {};
  class HoleCheckModeField
      : public BitField<HoleCheckMode, IsNewTargetField::kNext, 1> {};

  FeedbackSlot variable_feedback_slot_;
  union {
    const AstRawString* raw_name_;  // if !is_resolved_
    Variable* var_;                 // if is_resolved_
  };
  VariableProxy* next_unresolved_;
};


// Left-hand side can only be a property, a global or a (parameter or local)
// slot.
enum LhsKind {
  VARIABLE,
  NAMED_PROPERTY,
  KEYED_PROPERTY,
  NAMED_SUPER_PROPERTY,
  KEYED_SUPER_PROPERTY
};


class Property final : public Expression {
 public:
  bool IsValidReferenceExpression() const { return true; }

  Expression* obj() const { return obj_; }
  Expression* key() const { return key_; }

  void set_obj(Expression* e) { obj_ = e; }
  void set_key(Expression* e) { key_ = e; }

  static int num_ids() { return parent_num_ids() + 1; }
  BailoutId LoadId() const { return BailoutId(local_id(0)); }

  bool IsStringAccess() const {
    return IsStringAccessField::decode(bit_field_);
  }

  // Type feedback information.
  bool IsMonomorphic() const { return receiver_types_.length() == 1; }
  SmallMapList* GetReceiverTypes() { return &receiver_types_; }
  KeyedAccessStoreMode GetStoreMode() const { return STANDARD_STORE; }
  IcCheckType GetKeyType() const { return KeyTypeField::decode(bit_field_); }
  bool IsUninitialized() const {
    return !is_for_call() && HasNoTypeInformation();
  }
  bool HasNoTypeInformation() const {
    return GetInlineCacheState() == UNINITIALIZED;
  }
  InlineCacheState GetInlineCacheState() const {
    return InlineCacheStateField::decode(bit_field_);
  }
  void set_is_string_access(bool b) {
    bit_field_ = IsStringAccessField::update(bit_field_, b);
  }
  void set_key_type(IcCheckType key_type) {
    bit_field_ = KeyTypeField::update(bit_field_, key_type);
  }
  void set_inline_cache_state(InlineCacheState state) {
    bit_field_ = InlineCacheStateField::update(bit_field_, state);
  }
  void mark_for_call() {
    bit_field_ = IsForCallField::update(bit_field_, true);
  }
  bool is_for_call() const { return IsForCallField::decode(bit_field_); }

  bool IsSuperAccess() { return obj()->IsSuperPropertyReference(); }

  void AssignFeedbackSlots(FeedbackVectorSpec* spec, LanguageMode language_mode,
                           FeedbackSlotCache* cache) {
    if (key()->IsPropertyName()) {
      property_feedback_slot_ = spec->AddLoadICSlot();
    } else {
      property_feedback_slot_ = spec->AddKeyedLoadICSlot();
    }
  }

  FeedbackSlot PropertyFeedbackSlot() const { return property_feedback_slot_; }

  // Returns the properties assign type.
  static LhsKind GetAssignType(Property* property) {
    if (property == NULL) return VARIABLE;
    bool super_access = property->IsSuperAccess();
    return (property->key()->IsPropertyName())
               ? (super_access ? NAMED_SUPER_PROPERTY : NAMED_PROPERTY)
               : (super_access ? KEYED_SUPER_PROPERTY : KEYED_PROPERTY);
  }

 private:
  friend class AstNodeFactory;

  Property(Expression* obj, Expression* key, int pos)
      : Expression(pos, kProperty), obj_(obj), key_(key) {
    bit_field_ |= IsForCallField::encode(false) |
                  IsStringAccessField::encode(false) |
                  InlineCacheStateField::encode(UNINITIALIZED);
  }

  static int parent_num_ids() { return Expression::num_ids(); }
  int local_id(int n) const { return base_id() + parent_num_ids() + n; }

  class IsForCallField
      : public BitField<bool, Expression::kNextBitFieldIndex, 1> {};
  class IsStringAccessField : public BitField<bool, IsForCallField::kNext, 1> {
  };
  class KeyTypeField
      : public BitField<IcCheckType, IsStringAccessField::kNext, 1> {};
  class InlineCacheStateField
      : public BitField<InlineCacheState, KeyTypeField::kNext, 4> {};

  FeedbackSlot property_feedback_slot_;
  Expression* obj_;
  Expression* key_;
  SmallMapList receiver_types_;
};


class Call final : public Expression {
 public:
  Expression* expression() const { return expression_; }
  ZoneList<Expression*>* arguments() const { return arguments_; }

  void set_expression(Expression* e) { expression_ = e; }

  // Type feedback information.
  void AssignFeedbackSlots(FeedbackVectorSpec* spec, LanguageMode language_mode,
                           FeedbackSlotCache* cache);

  FeedbackSlot CallFeedbackICSlot() const { return ic_slot_; }

  SmallMapList* GetReceiverTypes() {
    if (expression()->IsProperty()) {
      return expression()->AsProperty()->GetReceiverTypes();
    }
    return nullptr;
  }

  bool IsMonomorphic() const {
    if (expression()->IsProperty()) {
      return expression()->AsProperty()->IsMonomorphic();
    }
    return !target_.is_null();
  }

  Handle<JSFunction> target() { return target_; }

  Handle<AllocationSite> allocation_site() { return allocation_site_; }

  void SetKnownGlobalTarget(Handle<JSFunction> target) {
    target_ = target;
    set_is_uninitialized(false);
  }
  void set_target(Handle<JSFunction> target) { target_ = target; }
  void set_allocation_site(Handle<AllocationSite> site) {
    allocation_site_ = site;
  }

  static int num_ids() { return parent_num_ids() + 2; }
  BailoutId ReturnId() const { return BailoutId(local_id(0)); }
  BailoutId CallId() const { return BailoutId(local_id(1)); }

  bool is_uninitialized() const {
    return IsUninitializedField::decode(bit_field_);
  }
  void set_is_uninitialized(bool b) {
    bit_field_ = IsUninitializedField::update(bit_field_, b);
  }

  bool is_possibly_eval() const {
    return IsPossiblyEvalField::decode(bit_field_);
  }

  TailCallMode tail_call_mode() const {
    return IsTailField::decode(bit_field_) ? TailCallMode::kAllow
                                           : TailCallMode::kDisallow;
  }
  void MarkTail() { bit_field_ = IsTailField::update(bit_field_, true); }

  bool only_last_arg_is_spread() {
    return !arguments_->is_empty() && arguments_->last()->IsSpread();
  }

  enum CallType {
    GLOBAL_CALL,
    WITH_CALL,
    NAMED_PROPERTY_CALL,
    KEYED_PROPERTY_CALL,
    NAMED_SUPER_PROPERTY_CALL,
    KEYED_SUPER_PROPERTY_CALL,
    SUPER_CALL,
    OTHER_CALL
  };

  enum PossiblyEval {
    IS_POSSIBLY_EVAL,
    NOT_EVAL,
  };

  // Helpers to determine how to handle the call.
  CallType GetCallType() const;

#ifdef DEBUG
  // Used to assert that the FullCodeGenerator records the return site.
  bool return_is_recorded_;
#endif

 private:
  friend class AstNodeFactory;

  Call(Expression* expression, ZoneList<Expression*>* arguments, int pos,
       PossiblyEval possibly_eval)
      : Expression(pos, kCall),
        expression_(expression),
        arguments_(arguments) {
    bit_field_ |=
        IsUninitializedField::encode(false) |
        IsPossiblyEvalField::encode(possibly_eval == IS_POSSIBLY_EVAL);

    if (expression->IsProperty()) {
      expression->AsProperty()->mark_for_call();
    }
  }

  static int parent_num_ids() { return Expression::num_ids(); }
  int local_id(int n) const { return base_id() + parent_num_ids() + n; }

  class IsUninitializedField
      : public BitField<bool, Expression::kNextBitFieldIndex, 1> {};
  class IsTailField : public BitField<bool, IsUninitializedField::kNext, 1> {};
  class IsPossiblyEvalField : public BitField<bool, IsTailField::kNext, 1> {};

  FeedbackSlot ic_slot_;
  Expression* expression_;
  ZoneList<Expression*>* arguments_;
  Handle<JSFunction> target_;
  Handle<AllocationSite> allocation_site_;
};


class CallNew final : public Expression {
 public:
  Expression* expression() const { return expression_; }
  ZoneList<Expression*>* arguments() const { return arguments_; }

  void set_expression(Expression* e) { expression_ = e; }

  // Type feedback information.
  void AssignFeedbackSlots(FeedbackVectorSpec* spec, LanguageMode language_mode,
                           FeedbackSlotCache* cache) {
    // CallNew stores feedback in the exact same way as Call. We can
    // piggyback on the type feedback infrastructure for calls.
    callnew_feedback_slot_ = spec->AddCallICSlot();
  }

  FeedbackSlot CallNewFeedbackSlot() {
    DCHECK(!callnew_feedback_slot_.IsInvalid());
    return callnew_feedback_slot_;
  }

  bool IsMonomorphic() const { return IsMonomorphicField::decode(bit_field_); }
  Handle<JSFunction> target() const { return target_; }
  Handle<AllocationSite> allocation_site() const {
    return allocation_site_;
  }

  static int num_ids() { return parent_num_ids() + 1; }
  static int feedback_slots() { return 1; }
  BailoutId ReturnId() const { return BailoutId(local_id(0)); }

  void set_allocation_site(Handle<AllocationSite> site) {
    allocation_site_ = site;
  }
  void set_is_monomorphic(bool monomorphic) {
    bit_field_ = IsMonomorphicField::update(bit_field_, monomorphic);
  }
  void set_target(Handle<JSFunction> target) { target_ = target; }
  void SetKnownGlobalTarget(Handle<JSFunction> target) {
    target_ = target;
    set_is_monomorphic(true);
  }

  bool only_last_arg_is_spread() {
    return !arguments_->is_empty() && arguments_->last()->IsSpread();
  }

 private:
  friend class AstNodeFactory;

  CallNew(Expression* expression, ZoneList<Expression*>* arguments, int pos)
      : Expression(pos, kCallNew),
        expression_(expression),
        arguments_(arguments) {
    bit_field_ |= IsMonomorphicField::encode(false);
  }

  static int parent_num_ids() { return Expression::num_ids(); }
  int local_id(int n) const { return base_id() + parent_num_ids() + n; }

  FeedbackSlot callnew_feedback_slot_;
  Expression* expression_;
  ZoneList<Expression*>* arguments_;
  Handle<JSFunction> target_;
  Handle<AllocationSite> allocation_site_;

  class IsMonomorphicField
      : public BitField<bool, Expression::kNextBitFieldIndex, 1> {};
};


// The CallRuntime class does not represent any official JavaScript
// language construct. Instead it is used to call a C or JS function
// with a set of arguments. This is used from the builtins that are
// implemented in JavaScript (see "v8natives.js").
class CallRuntime final : public Expression {
 public:
  ZoneList<Expression*>* arguments() const { return arguments_; }
  bool is_jsruntime() const { return function_ == NULL; }

  int context_index() const {
    DCHECK(is_jsruntime());
    return context_index_;
  }
  void set_context_index(int index) {
    DCHECK(is_jsruntime());
    context_index_ = index;
  }
  const Runtime::Function* function() const {
    DCHECK(!is_jsruntime());
    return function_;
  }

  static int num_ids() { return parent_num_ids() + 1; }
  BailoutId CallId() { return BailoutId(local_id(0)); }
  const char* debug_name();

 private:
  friend class AstNodeFactory;

  CallRuntime(const Runtime::Function* function,
              ZoneList<Expression*>* arguments, int pos)
      : Expression(pos, kCallRuntime),
        function_(function),
        arguments_(arguments) {}
  CallRuntime(int context_index, ZoneList<Expression*>* arguments, int pos)
      : Expression(pos, kCallRuntime),
        context_index_(context_index),
        function_(NULL),
        arguments_(arguments) {}

  static int parent_num_ids() { return Expression::num_ids(); }
  int local_id(int n) const { return base_id() + parent_num_ids() + n; }

  int context_index_;
  const Runtime::Function* function_;
  ZoneList<Expression*>* arguments_;
};


class UnaryOperation final : public Expression {
 public:
  Token::Value op() const { return OperatorField::decode(bit_field_); }
  Expression* expression() const { return expression_; }
  void set_expression(Expression* e) { expression_ = e; }

  // For unary not (Token::NOT), the AST ids where true and false will
  // actually be materialized, respectively.
  static int num_ids() { return parent_num_ids() + 2; }
  BailoutId MaterializeTrueId() const { return BailoutId(local_id(0)); }
  BailoutId MaterializeFalseId() const { return BailoutId(local_id(1)); }

  void RecordToBooleanTypeFeedback(TypeFeedbackOracle* oracle);

 private:
  friend class AstNodeFactory;

  UnaryOperation(Token::Value op, Expression* expression, int pos)
      : Expression(pos, kUnaryOperation), expression_(expression) {
    bit_field_ |= OperatorField::encode(op);
    DCHECK(Token::IsUnaryOp(op));
  }

  static int parent_num_ids() { return Expression::num_ids(); }
  int local_id(int n) const { return base_id() + parent_num_ids() + n; }

  Expression* expression_;

  class OperatorField
      : public BitField<Token::Value, Expression::kNextBitFieldIndex, 7> {};
};


class BinaryOperation final : public Expression {
 public:
  Token::Value op() const { return OperatorField::decode(bit_field_); }
  Expression* left() const { return left_; }
  void set_left(Expression* e) { left_ = e; }
  Expression* right() const { return right_; }
  void set_right(Expression* e) { right_ = e; }
  Handle<AllocationSite> allocation_site() const { return allocation_site_; }
  void set_allocation_site(Handle<AllocationSite> allocation_site) {
    allocation_site_ = allocation_site;
  }

  void MarkTail() {
    switch (op()) {
      case Token::COMMA:
      case Token::AND:
      case Token::OR:
        right_->MarkTail();
      default:
        break;
    }
  }

  // The short-circuit logical operations need an AST ID for their
  // right-hand subexpression.
  static int num_ids() { return parent_num_ids() + 2; }
  BailoutId RightId() const { return BailoutId(local_id(0)); }

  // BinaryOperation will have both a slot in the feedback vector and the
  // TypeFeedbackId to record the type information. TypeFeedbackId is used
  // by full codegen and the feedback vector slot is used by interpreter.
  void AssignFeedbackSlots(FeedbackVectorSpec* spec, LanguageMode language_mode,
                           FeedbackSlotCache* cache);

  FeedbackSlot BinaryOperationFeedbackSlot() const { return feedback_slot_; }

  TypeFeedbackId BinaryOperationFeedbackId() const {
    return TypeFeedbackId(local_id(1));
  }
  Maybe<int> fixed_right_arg() const {
    return has_fixed_right_arg_ ? Just(fixed_right_arg_value_) : Nothing<int>();
  }
  void set_fixed_right_arg(Maybe<int> arg) {
    has_fixed_right_arg_ = arg.IsJust();
    if (arg.IsJust()) fixed_right_arg_value_ = arg.FromJust();
  }

  void RecordToBooleanTypeFeedback(TypeFeedbackOracle* oracle);

 private:
  friend class AstNodeFactory;

  BinaryOperation(Token::Value op, Expression* left, Expression* right, int pos)
      : Expression(pos, kBinaryOperation),
        has_fixed_right_arg_(false),
        fixed_right_arg_value_(0),
        left_(left),
        right_(right) {
    bit_field_ |= OperatorField::encode(op);
    DCHECK(Token::IsBinaryOp(op));
  }

  static int parent_num_ids() { return Expression::num_ids(); }
  int local_id(int n) const { return base_id() + parent_num_ids() + n; }

  // TODO(rossberg): the fixed arg should probably be represented as a Constant
  // type for the RHS. Currenty it's actually a Maybe<int>
  bool has_fixed_right_arg_;
  int fixed_right_arg_value_;
  Expression* left_;
  Expression* right_;
  Handle<AllocationSite> allocation_site_;
  FeedbackSlot feedback_slot_;

  class OperatorField
      : public BitField<Token::Value, Expression::kNextBitFieldIndex, 7> {};
};


class CountOperation final : public Expression {
 public:
  bool is_prefix() const { return IsPrefixField::decode(bit_field_); }
  bool is_postfix() const { return !is_prefix(); }

  Token::Value op() const { return TokenField::decode(bit_field_); }
  Token::Value binary_op() {
    return (op() == Token::INC) ? Token::ADD : Token::SUB;
  }

  Expression* expression() const { return expression_; }
  void set_expression(Expression* e) { expression_ = e; }

  bool IsMonomorphic() const { return receiver_types_.length() == 1; }
  SmallMapList* GetReceiverTypes() { return &receiver_types_; }
  IcCheckType GetKeyType() const { return KeyTypeField::decode(bit_field_); }
  KeyedAccessStoreMode GetStoreMode() const {
    return StoreModeField::decode(bit_field_);
  }
  AstType* type() const { return type_; }
  void set_key_type(IcCheckType type) {
    bit_field_ = KeyTypeField::update(bit_field_, type);
  }
  void set_store_mode(KeyedAccessStoreMode mode) {
    bit_field_ = StoreModeField::update(bit_field_, mode);
  }
  void set_type(AstType* type) { type_ = type; }

  static int num_ids() { return parent_num_ids() + 4; }
  BailoutId AssignmentId() const { return BailoutId(local_id(0)); }
  BailoutId ToNumberId() const { return BailoutId(local_id(1)); }
  TypeFeedbackId CountBinOpFeedbackId() const {
    return TypeFeedbackId(local_id(2));
  }
  TypeFeedbackId CountStoreFeedbackId() const {
    return TypeFeedbackId(local_id(3));
  }

  // Feedback slot for binary operation is only used by ignition.
  FeedbackSlot CountBinaryOpFeedbackSlot() const {
    return binary_operation_slot_;
  }

  void AssignFeedbackSlots(FeedbackVectorSpec* spec, LanguageMode language_mode,
                           FeedbackSlotCache* cache);
  FeedbackSlot CountSlot() const { return slot_; }

 private:
  friend class AstNodeFactory;

  CountOperation(Token::Value op, bool is_prefix, Expression* expr, int pos)
      : Expression(pos, kCountOperation), type_(NULL), expression_(expr) {
    bit_field_ |=
        IsPrefixField::encode(is_prefix) | KeyTypeField::encode(ELEMENT) |
        StoreModeField::encode(STANDARD_STORE) | TokenField::encode(op);
  }

  static int parent_num_ids() { return Expression::num_ids(); }
  int local_id(int n) const { return base_id() + parent_num_ids() + n; }

  class IsPrefixField
      : public BitField<bool, Expression::kNextBitFieldIndex, 1> {};
  class KeyTypeField : public BitField<IcCheckType, IsPrefixField::kNext, 1> {};
  class StoreModeField
      : public BitField<KeyedAccessStoreMode, KeyTypeField::kNext, 3> {};
  class TokenField : public BitField<Token::Value, StoreModeField::kNext, 7> {};

  FeedbackSlot slot_;
  FeedbackSlot binary_operation_slot_;
  AstType* type_;
  Expression* expression_;
  SmallMapList receiver_types_;
};


class CompareOperation final : public Expression {
 public:
  Token::Value op() const { return OperatorField::decode(bit_field_); }
  Expression* left() const { return left_; }
  Expression* right() const { return right_; }

  void set_left(Expression* e) { left_ = e; }
  void set_right(Expression* e) { right_ = e; }

  // Type feedback information.
  static int num_ids() { return parent_num_ids() + 1; }
  TypeFeedbackId CompareOperationFeedbackId() const {
    return TypeFeedbackId(local_id(0));
  }
  AstType* combined_type() const { return combined_type_; }
  void set_combined_type(AstType* type) { combined_type_ = type; }

  // CompareOperation will have both a slot in the feedback vector and the
  // TypeFeedbackId to record the type information. TypeFeedbackId is used
  // by full codegen and the feedback vector slot is used by interpreter.
  void AssignFeedbackSlots(FeedbackVectorSpec* spec, LanguageMode language_mode,
                           FeedbackSlotCache* cache);

  FeedbackSlot CompareOperationFeedbackSlot() const { return feedback_slot_; }

  // Match special cases.
  bool IsLiteralCompareTypeof(Expression** expr, Handle<String>* check);
  bool IsLiteralCompareUndefined(Expression** expr);
  bool IsLiteralCompareNull(Expression** expr);

 private:
  friend class AstNodeFactory;

  CompareOperation(Token::Value op, Expression* left, Expression* right,
                   int pos)
      : Expression(pos, kCompareOperation),
        left_(left),
        right_(right),
        combined_type_(AstType::None()) {
    bit_field_ |= OperatorField::encode(op);
    DCHECK(Token::IsCompareOp(op));
  }

  static int parent_num_ids() { return Expression::num_ids(); }
  int local_id(int n) const { return base_id() + parent_num_ids() + n; }

  Expression* left_;
  Expression* right_;

  AstType* combined_type_;
  FeedbackSlot feedback_slot_;
  class OperatorField
      : public BitField<Token::Value, Expression::kNextBitFieldIndex, 7> {};
};


class Spread final : public Expression {
 public:
  Expression* expression() const { return expression_; }
  void set_expression(Expression* e) { expression_ = e; }

  int expression_position() const { return expr_pos_; }

  static int num_ids() { return parent_num_ids(); }

 private:
  friend class AstNodeFactory;

  Spread(Expression* expression, int pos, int expr_pos)
      : Expression(pos, kSpread),
        expr_pos_(expr_pos),
        expression_(expression) {}

  static int parent_num_ids() { return Expression::num_ids(); }
  int local_id(int n) const { return base_id() + parent_num_ids() + n; }

  int expr_pos_;
  Expression* expression_;
};


class Conditional final : public Expression {
 public:
  Expression* condition() const { return condition_; }
  Expression* then_expression() const { return then_expression_; }
  Expression* else_expression() const { return else_expression_; }

  void set_condition(Expression* e) { condition_ = e; }
  void set_then_expression(Expression* e) { then_expression_ = e; }
  void set_else_expression(Expression* e) { else_expression_ = e; }

  void MarkTail() {
    then_expression_->MarkTail();
    else_expression_->MarkTail();
  }

  static int num_ids() { return parent_num_ids() + 2; }
  BailoutId ThenId() const { return BailoutId(local_id(0)); }
  BailoutId ElseId() const { return BailoutId(local_id(1)); }

 private:
  friend class AstNodeFactory;

  Conditional(Expression* condition, Expression* then_expression,
              Expression* else_expression, int position)
      : Expression(position, kConditional),
        condition_(condition),
        then_expression_(then_expression),
        else_expression_(else_expression) {}

  static int parent_num_ids() { return Expression::num_ids(); }
  int local_id(int n) const { return base_id() + parent_num_ids() + n; }

  Expression* condition_;
  Expression* then_expression_;
  Expression* else_expression_;
};


class Assignment final : public Expression {
 public:
  Assignment* AsSimpleAssignment() { return !is_compound() ? this : NULL; }

  Token::Value binary_op() const;

  Token::Value op() const { return TokenField::decode(bit_field_); }
  Expression* target() const { return target_; }
  Expression* value() const { return value_; }

  void set_target(Expression* e) { target_ = e; }
  void set_value(Expression* e) { value_ = e; }

  BinaryOperation* binary_operation() const { return binary_operation_; }

  // This check relies on the definition order of token in token.h.
  bool is_compound() const { return op() > Token::ASSIGN; }

  static int num_ids() { return parent_num_ids() + 2; }
  BailoutId AssignmentId() const { return BailoutId(local_id(0)); }

  // Type feedback information.
  TypeFeedbackId AssignmentFeedbackId() { return TypeFeedbackId(local_id(1)); }
  bool IsUninitialized() const {
    return IsUninitializedField::decode(bit_field_);
  }
  bool HasNoTypeInformation() {
    return IsUninitializedField::decode(bit_field_);
  }
  bool IsMonomorphic() const { return receiver_types_.length() == 1; }
  SmallMapList* GetReceiverTypes() { return &receiver_types_; }
  IcCheckType GetKeyType() const { return KeyTypeField::decode(bit_field_); }
  KeyedAccessStoreMode GetStoreMode() const {
    return StoreModeField::decode(bit_field_);
  }
  void set_is_uninitialized(bool b) {
    bit_field_ = IsUninitializedField::update(bit_field_, b);
  }
  void set_key_type(IcCheckType key_type) {
    bit_field_ = KeyTypeField::update(bit_field_, key_type);
  }
  void set_store_mode(KeyedAccessStoreMode mode) {
    bit_field_ = StoreModeField::update(bit_field_, mode);
  }

  void AssignFeedbackSlots(FeedbackVectorSpec* spec, LanguageMode language_mode,
                           FeedbackSlotCache* cache);
  FeedbackSlot AssignmentSlot() const { return slot_; }

 private:
  friend class AstNodeFactory;

  Assignment(Token::Value op, Expression* target, Expression* value, int pos);

  static int parent_num_ids() { return Expression::num_ids(); }
  int local_id(int n) const { return base_id() + parent_num_ids() + n; }

  class IsUninitializedField
      : public BitField<bool, Expression::kNextBitFieldIndex, 1> {};
  class KeyTypeField
      : public BitField<IcCheckType, IsUninitializedField::kNext, 1> {};
  class StoreModeField
      : public BitField<KeyedAccessStoreMode, KeyTypeField::kNext, 3> {};
  class TokenField : public BitField<Token::Value, StoreModeField::kNext, 7> {};

  FeedbackSlot slot_;
  Expression* target_;
  Expression* value_;
  BinaryOperation* binary_operation_;
  SmallMapList receiver_types_;
};


// The RewritableExpression class is a wrapper for AST nodes that wait
// for some potential rewriting.  However, even if such nodes are indeed
// rewritten, the RewritableExpression wrapper nodes will survive in the
// final AST and should be just ignored, i.e., they should be treated as
// equivalent to the wrapped nodes.  For this reason and to simplify later
// phases, RewritableExpressions are considered as exceptions of AST nodes
// in the following sense:
//
// 1. IsRewritableExpression and AsRewritableExpression behave as usual.
// 2. All other Is* and As* methods are practically delegated to the
//    wrapped node, i.e. IsArrayLiteral() will return true iff the
//    wrapped node is an array literal.
class RewritableExpression final : public Expression {
 public:
  Expression* expression() const { return expr_; }
  bool is_rewritten() const { return IsRewrittenField::decode(bit_field_); }

  void Rewrite(Expression* new_expression) {
    DCHECK(!is_rewritten());
    DCHECK_NOT_NULL(new_expression);
    expr_ = new_expression;
    bit_field_ = IsRewrittenField::update(bit_field_, true);
  }

  static int num_ids() { return parent_num_ids(); }

 private:
  friend class AstNodeFactory;

  explicit RewritableExpression(Expression* expression)
      : Expression(expression->position(), kRewritableExpression),
        expr_(expression) {
    bit_field_ |= IsRewrittenField::encode(false);
  }

  int local_id(int n) const { return base_id() + parent_num_ids() + n; }

  Expression* expr_;

  class IsRewrittenField
      : public BitField<bool, Expression::kNextBitFieldIndex, 1> {};
};

// Our Yield is different from the JS yield in that it "returns" its argument as
// is, without wrapping it in an iterator result object.  Such wrapping, if
// desired, must be done beforehand (see the parser).
class Yield final : public Expression {
 public:
  enum OnException { kOnExceptionThrow, kOnExceptionRethrow };

  Expression* generator_object() const { return generator_object_; }
  Expression* expression() const { return expression_; }
  OnException on_exception() const {
    return OnExceptionField::decode(bit_field_);
  }
  bool rethrow_on_exception() const {
    return on_exception() == kOnExceptionRethrow;
  }
  int yield_id() const { return yield_id_; }

  void set_generator_object(Expression* e) { generator_object_ = e; }
  void set_expression(Expression* e) { expression_ = e; }
  void set_yield_id(int yield_id) { yield_id_ = yield_id; }

 private:
  friend class AstNodeFactory;

  Yield(Expression* generator_object, Expression* expression, int pos,
        OnException on_exception)
      : Expression(pos, kYield),
        yield_id_(-1),
        generator_object_(generator_object),
        expression_(expression) {
    bit_field_ |= OnExceptionField::encode(on_exception);
  }

  int yield_id_;
  Expression* generator_object_;
  Expression* expression_;

  class OnExceptionField
      : public BitField<OnException, Expression::kNextBitFieldIndex, 1> {};
};


class Throw final : public Expression {
 public:
  Expression* exception() const { return exception_; }
  void set_exception(Expression* e) { exception_ = e; }

 private:
  friend class AstNodeFactory;

  Throw(Expression* exception, int pos)
      : Expression(pos, kThrow), exception_(exception) {}

  Expression* exception_;
};


class FunctionLiteral final : public Expression {
 public:
  enum FunctionType {
    kAnonymousExpression,
    kNamedExpression,
    kDeclaration,
    kAccessorOrMethod
  };

  enum IdType { kIdTypeInvalid = -1, kIdTypeTopLevel = 0 };

  enum ParameterFlag { kNoDuplicateParameters, kHasDuplicateParameters };

  enum EagerCompileHint { kShouldEagerCompile, kShouldLazyCompile };

  Handle<String> name() const { return raw_name_->string(); }
  const AstString* raw_name() const { return raw_name_; }
  void set_raw_name(const AstString* name) { raw_name_ = name; }
  DeclarationScope* scope() const { return scope_; }
  ZoneList<Statement*>* body() const { return body_; }
  void set_function_token_position(int pos) { function_token_position_ = pos; }
  int function_token_position() const { return function_token_position_; }
  int start_position() const;
  int end_position() const;
  int SourceSize() const { return end_position() - start_position(); }
  bool is_declaration() const { return function_type() == kDeclaration; }
  bool is_named_expression() const {
    return function_type() == kNamedExpression;
  }
  bool is_anonymous_expression() const {
    return function_type() == kAnonymousExpression;
  }
  LanguageMode language_mode() const;
  bool typed() const;

  void AssignFeedbackSlots(FeedbackVectorSpec* spec, LanguageMode language_mode,
                           FeedbackSlotCache* cache) {
    literal_feedback_slot_ = spec->AddCreateClosureSlot();
  }

  FeedbackSlot LiteralFeedbackSlot() const { return literal_feedback_slot_; }

  static bool NeedsHomeObject(Expression* expr);

  int materialized_literal_count() { return materialized_literal_count_; }
  int expected_property_count() { return expected_property_count_; }
  int parameter_count() { return parameter_count_; }
  int function_length() { return function_length_; }

  bool AllowsLazyCompilation();

  Handle<String> debug_name() const {
    if (raw_name_ != NULL && !raw_name_->IsEmpty()) {
      return raw_name_->string();
    }
    return inferred_name();
  }

  Handle<String> inferred_name() const {
    if (!inferred_name_.is_null()) {
      DCHECK(raw_inferred_name_ == NULL);
      return inferred_name_;
    }
    if (raw_inferred_name_ != NULL) {
      return raw_inferred_name_->string();
    }
    UNREACHABLE();
    return Handle<String>();
  }

  // Only one of {set_inferred_name, set_raw_inferred_name} should be called.
  void set_inferred_name(Handle<String> inferred_name) {
    DCHECK(!inferred_name.is_null());
    inferred_name_ = inferred_name;
    DCHECK(raw_inferred_name_== NULL || raw_inferred_name_->IsEmpty());
    raw_inferred_name_ = NULL;
  }

  void set_raw_inferred_name(const AstString* raw_inferred_name) {
    DCHECK(raw_inferred_name != NULL);
    raw_inferred_name_ = raw_inferred_name;
    DCHECK(inferred_name_.is_null());
    inferred_name_ = Handle<String>();
  }

  bool pretenure() const { return Pretenure::decode(bit_field_); }
  void set_pretenure() { bit_field_ = Pretenure::update(bit_field_, true); }

  bool has_duplicate_parameters() const {
    return HasDuplicateParameters::decode(bit_field_);
  }

  // This is used as a heuristic on when to eagerly compile a function
  // literal. We consider the following constructs as hints that the
  // function will be called immediately:
  // - (function() { ... })();
  // - var x = function() { ... }();
  bool ShouldEagerCompile() const;
  void SetShouldEagerCompile();

  // A hint that we expect this function to be called (exactly) once,
  // i.e. we suspect it's an initialization function.
  bool should_be_used_once_hint() const {
    return ShouldNotBeUsedOnceHintField::decode(bit_field_);
  }
  void set_should_be_used_once_hint() {
    bit_field_ = ShouldNotBeUsedOnceHintField::update(bit_field_, true);
  }

  FunctionType function_type() const {
    return FunctionTypeBits::decode(bit_field_);
  }
  FunctionKind kind() const;

  int ast_node_count() { return ast_properties_.node_count(); }
  AstProperties::Flags flags() const { return ast_properties_.flags(); }
  void set_ast_properties(AstProperties* ast_properties) {
    ast_properties_ = *ast_properties;
  }
  const FeedbackVectorSpec* feedback_vector_spec() const {
    return ast_properties_.get_spec();
  }
  bool dont_optimize() { return dont_optimize_reason() != kNoReason; }
  BailoutReason dont_optimize_reason() {
    return DontOptimizeReasonField::decode(bit_field_);
  }
  void set_dont_optimize_reason(BailoutReason reason) {
    bit_field_ = DontOptimizeReasonField::update(bit_field_, reason);
  }

  bool IsAnonymousFunctionDefinition() const {
    return is_anonymous_expression();
  }

  int yield_count() { return yield_count_; }
  void set_yield_count(int yield_count) { yield_count_ = yield_count; }

  int return_position() {
    return std::max(start_position(), end_position() - (has_braces_ ? 1 : 0));
  }

  int function_literal_id() const { return function_literal_id_; }
  void set_function_literal_id(int function_literal_id) {
    function_literal_id_ = function_literal_id;
  }

 private:
  friend class AstNodeFactory;

  FunctionLiteral(Zone* zone, const AstString* name,
                  AstValueFactory* ast_value_factory, DeclarationScope* scope,
                  ZoneList<Statement*>* body, int materialized_literal_count,
                  int expected_property_count, int parameter_count,
                  int function_length, FunctionType function_type,
                  ParameterFlag has_duplicate_parameters,
                  EagerCompileHint eager_compile_hint, int position,
                  bool has_braces, int function_literal_id)
      : Expression(position, kFunctionLiteral),
        materialized_literal_count_(materialized_literal_count),
        expected_property_count_(expected_property_count),
        parameter_count_(parameter_count),
        function_length_(function_length),
        function_token_position_(kNoSourcePosition),
        yield_count_(0),
        has_braces_(has_braces),
        raw_name_(name),
        scope_(scope),
        body_(body),
        raw_inferred_name_(ast_value_factory->empty_string()),
        ast_properties_(zone),
        function_literal_id_(function_literal_id) {
    bit_field_ |= FunctionTypeBits::encode(function_type) |
                  Pretenure::encode(false) |
                  HasDuplicateParameters::encode(has_duplicate_parameters ==
                                                 kHasDuplicateParameters) |
                  ShouldNotBeUsedOnceHintField::encode(false) |
                  DontOptimizeReasonField::encode(kNoReason);
    if (eager_compile_hint == kShouldEagerCompile) SetShouldEagerCompile();
  }

  class FunctionTypeBits
      : public BitField<FunctionType, Expression::kNextBitFieldIndex, 2> {};
  class Pretenure : public BitField<bool, FunctionTypeBits::kNext, 1> {};
  class HasDuplicateParameters : public BitField<bool, Pretenure::kNext, 1> {};
  class ShouldNotBeUsedOnceHintField
      : public BitField<bool, HasDuplicateParameters::kNext, 1> {};
  class DontOptimizeReasonField
      : public BitField<BailoutReason, ShouldNotBeUsedOnceHintField::kNext, 8> {
  };

  int materialized_literal_count_;
  int expected_property_count_;
  int parameter_count_;
  int function_length_;
  int function_token_position_;
  int yield_count_;
  bool has_braces_;

  const AstString* raw_name_;
  DeclarationScope* scope_;
  ZoneList<Statement*>* body_;
  const AstString* raw_inferred_name_;
  Handle<String> inferred_name_;
  AstProperties ast_properties_;
  int function_literal_id_;
  FeedbackSlot literal_feedback_slot_;
};

// Property is used for passing information
// about a class literal's properties from the parser to the code generator.
class ClassLiteralProperty final : public LiteralProperty {
 public:
  enum Kind : uint8_t { METHOD, GETTER, SETTER, FIELD };

  Kind kind() const { return kind_; }

  bool is_static() const { return is_static_; }

 private:
  friend class AstNodeFactory;

  ClassLiteralProperty(Expression* key, Expression* value, Kind kind,
                       bool is_static, bool is_computed_name);

  Kind kind_;
  bool is_static_;
};

class ClassLiteral final : public Expression {
 public:
  typedef ClassLiteralProperty Property;

  VariableProxy* class_variable_proxy() const { return class_variable_proxy_; }
  Expression* extends() const { return extends_; }
  void set_extends(Expression* e) { extends_ = e; }
  FunctionLiteral* constructor() const { return constructor_; }
  void set_constructor(FunctionLiteral* f) { constructor_ = f; }
  ZoneList<Property*>* properties() const { return properties_; }
  int start_position() const { return position(); }
  int end_position() const { return end_position_; }
  bool has_name_static_property() const {
    return HasNameStaticProperty::decode(bit_field_);
  }
  bool has_static_computed_names() const {
    return HasStaticComputedNames::decode(bit_field_);
  }

  // Object literals need one feedback slot for each non-trivial value, as well
  // as some slots for home objects.
  void AssignFeedbackSlots(FeedbackVectorSpec* spec, LanguageMode language_mode,
                           FeedbackSlotCache* cache);

  bool NeedsProxySlot() const {
    return class_variable_proxy() != nullptr &&
           class_variable_proxy()->var()->IsUnallocated();
  }

  FeedbackSlot HomeObjectSlot() const { return home_object_slot_; }
  FeedbackSlot ProxySlot() const { return proxy_slot_; }

 private:
  friend class AstNodeFactory;

  ClassLiteral(VariableProxy* class_variable_proxy, Expression* extends,
               FunctionLiteral* constructor, ZoneList<Property*>* properties,
               int start_position, int end_position,
               bool has_name_static_property, bool has_static_computed_names)
      : Expression(start_position, kClassLiteral),
        end_position_(end_position),
        class_variable_proxy_(class_variable_proxy),
        extends_(extends),
        constructor_(constructor),
        properties_(properties) {
    bit_field_ |= HasNameStaticProperty::encode(has_name_static_property) |
                  HasStaticComputedNames::encode(has_static_computed_names);
  }

  int end_position_;
  FeedbackSlot home_object_slot_;
  FeedbackSlot proxy_slot_;
  VariableProxy* class_variable_proxy_;
  Expression* extends_;
  FunctionLiteral* constructor_;
  ZoneList<Property*>* properties_;

  class HasNameStaticProperty
      : public BitField<bool, Expression::kNextBitFieldIndex, 1> {};
  class HasStaticComputedNames
      : public BitField<bool, HasNameStaticProperty::kNext, 1> {};
};


class NativeFunctionLiteral final : public Expression {
 public:
  Handle<String> name() const { return name_->string(); }
  v8::Extension* extension() const { return extension_; }
  FeedbackSlot LiteralFeedbackSlot() const { return literal_feedback_slot_; }

  void AssignFeedbackSlots(FeedbackVectorSpec* spec, LanguageMode language_mode,
                           FeedbackSlotCache* cache) {
    // TODO(mvstanton): The FeedbackSlotCache can be adapted
    // to always return the same slot for this case.
    literal_feedback_slot_ = spec->AddCreateClosureSlot();
  }

 private:
  friend class AstNodeFactory;

  NativeFunctionLiteral(const AstRawString* name, v8::Extension* extension,
                        int pos)
      : Expression(pos, kNativeFunctionLiteral),
        name_(name),
        extension_(extension) {}

  const AstRawString* name_;
  v8::Extension* extension_;
  FeedbackSlot literal_feedback_slot_;
};


class ThisFunction final : public Expression {
 private:
  friend class AstNodeFactory;
  explicit ThisFunction(int pos) : Expression(pos, kThisFunction) {}
};


class SuperPropertyReference final : public Expression {
 public:
  VariableProxy* this_var() const { return this_var_; }
  void set_this_var(VariableProxy* v) { this_var_ = v; }
  Expression* home_object() const { return home_object_; }
  void set_home_object(Expression* e) { home_object_ = e; }

 private:
  friend class AstNodeFactory;

  SuperPropertyReference(VariableProxy* this_var, Expression* home_object,
                         int pos)
      : Expression(pos, kSuperPropertyReference),
        this_var_(this_var),
        home_object_(home_object) {
    DCHECK(this_var->is_this());
    DCHECK(home_object->IsProperty());
  }

  VariableProxy* this_var_;
  Expression* home_object_;
};


class SuperCallReference final : public Expression {
 public:
  VariableProxy* this_var() const { return this_var_; }
  void set_this_var(VariableProxy* v) { this_var_ = v; }
  VariableProxy* new_target_var() const { return new_target_var_; }
  void set_new_target_var(VariableProxy* v) { new_target_var_ = v; }
  VariableProxy* this_function_var() const { return this_function_var_; }
  void set_this_function_var(VariableProxy* v) { this_function_var_ = v; }

 private:
  friend class AstNodeFactory;

  SuperCallReference(VariableProxy* this_var, VariableProxy* new_target_var,
                     VariableProxy* this_function_var, int pos)
      : Expression(pos, kSuperCallReference),
        this_var_(this_var),
        new_target_var_(new_target_var),
        this_function_var_(this_function_var) {
    DCHECK(this_var->is_this());
    DCHECK(new_target_var->raw_name()->IsOneByteEqualTo(".new.target"));
    DCHECK(this_function_var->raw_name()->IsOneByteEqualTo(".this_function"));
  }

  VariableProxy* this_var_;
  VariableProxy* new_target_var_;
  VariableProxy* this_function_var_;
};


// This class is produced when parsing the () in arrow functions without any
// arguments and is not actually a valid expression.
class EmptyParentheses final : public Expression {
 private:
  friend class AstNodeFactory;

  explicit EmptyParentheses(int pos) : Expression(pos, kEmptyParentheses) {}
};

// Represents the spec operation `GetIterator()`
// (defined at https://tc39.github.io/ecma262/#sec-getiterator). Ignition
// desugars this into a LoadIC / JSLoadNamed, CallIC, and a type-check to
// validate return value of the Symbol.iterator() call.
class GetIterator final : public Expression {
 public:
  Expression* iterable() const { return iterable_; }
  void set_iterable(Expression* iterable) { iterable_ = iterable; }

  static int num_ids() { return parent_num_ids(); }

  void AssignFeedbackSlots(FeedbackVectorSpec* spec, LanguageMode language_mode,
                           FeedbackSlotCache* cache) {
    iterator_property_feedback_slot_ = spec->AddLoadICSlot();
    iterator_call_feedback_slot_ = spec->AddCallICSlot();
  }

  FeedbackSlot IteratorPropertyFeedbackSlot() const {
    return iterator_property_feedback_slot_;
  }

  FeedbackSlot IteratorCallFeedbackSlot() const {
    return iterator_call_feedback_slot_;
  }

 private:
  friend class AstNodeFactory;

  explicit GetIterator(Expression* iterable, int pos)
      : Expression(pos, kGetIterator), iterable_(iterable) {}

  Expression* iterable_;
  FeedbackSlot iterator_property_feedback_slot_;
  FeedbackSlot iterator_call_feedback_slot_;
};


// Nodes for the optional type system.
namespace typesystem {

enum TypeFlagsEnum {
  kNormalTypes = 0,
  kDisallowTypeParameters = 1 << 0,
  kDisallowTypeAnnotation = 1 << 1,
  kAllowSignature = 1 << 2,
  kDisallowBody = 1 << 3,
  kConstructorTypes = kDisallowTypeParameters | kDisallowTypeAnnotation,
  kAmbient = kAllowSignature | kDisallowBody
};

typedef base::Flags<TypeFlagsEnum> TypeFlags;

class FormalParameter;


// Abstract class for all types.
// It also covers: binding identifiers, binding (array and object) patterns
// and formal parameter lists.
class Type : public AstNode {
 public:
  // Uncovers the case of a single, parenthesized valid type.
  V8_INLINE Type* Uncover(bool* ok);

  V8_INLINE ZoneList<FormalParameter*>* AsValidParameterList(Zone* zone,
                                                             bool* ok) const;

  V8_INLINE bool IsValidType() const;
  V8_INLINE bool IsValidBindingIdentifier() const;
  V8_INLINE bool IsValidBindingIdentifierOrPattern() const;

 protected:
  explicit Type(Zone* zone, int position, NodeType type)
      : AstNode(position, type) {}
};


// Class for predefined types.
// It also covers the use of "number", "any", etc. when used as binding
// identifiers.
class PredefinedType final : public Type {
 public:
  DECLARE_NODE_TYPE(PredefinedType)

  enum Kind {
    kAnyType,
    kNumberType,
    kBooleanType,
    kStringType,
    kSymbolType,
    kVoidType
  };

  Kind kind() const { return kind_; }
  bool IsValidBindingIdentifier() const { return kind_ != kVoidType; }

 protected:
  PredefinedType(Zone* zone, Kind kind, int pos)
      : Type(zone, pos, kPredefinedType), kind_(kind) {}

 private:
  Kind kind_;
};


class ThisType final : public Type {
 public:
  DECLARE_NODE_TYPE(ThisType)

 protected:
  ThisType(Zone* zone, int pos) : Type(zone, pos, kThisType) {}
};


class UnionType final : public Type {
 public:
  DECLARE_NODE_TYPE(UnionType)

  Type* left() const { return left_; }
  Type* right() const { return right_; }

 protected:
  UnionType(Zone* zone, Type* left, Type* right, int pos)
      : Type(zone, pos, kUnionType), left_(left), right_(right) {}

 private:
  Type* left_;
  Type* right_;
};


class IntersectionType final : public Type {
 public:
  DECLARE_NODE_TYPE(IntersectionType)

  Type* left() const { return left_; }
  Type* right() const { return right_; }

 protected:
  IntersectionType(Zone* zone, Type* left, Type* right, int pos)
      : Type(zone, pos, kIntersectionType), left_(left), right_(right) {}

 private:
  Type* left_;
  Type* right_;
};


class ArrayType final : public Type {
 public:
  DECLARE_NODE_TYPE(ArrayType)

  Type* base() const { return base_; }

 protected:
  ArrayType(Zone* zone, Type* base, int pos)
      : Type(zone, pos, kArrayType), base_(base) {}

 private:
  Type* base_;
};


// Class for tuple type.
// It also covers binding array patterns.
class TupleType final : public Type {
 public:
  DECLARE_NODE_TYPE(TupleType)

  ZoneList<Type*>* elements() const { return elements_; }
  bool IsValidType() const { return valid_type_; }
  bool IsValidBindingPattern() const { return valid_binder_; }
  bool spread() const { return spread_; }

 protected:
  TupleType(Zone* zone, ZoneList<Type*>* elements, bool valid_type,
            bool valid_binder, bool spread, int pos)
      : Type(zone, pos, kTupleType),
        elements_(elements),
        valid_type_(valid_type),
        valid_binder_(valid_binder),
        spread_(spread) {}

 private:
  ZoneList<Type*>* elements_;
  bool valid_type_;
  bool valid_binder_;
  bool spread_;
};


class TypeParameter final : public AstNode {
 public:
  DECLARE_NODE_TYPE(TypeParameter)

  const AstRawString* name() const { return name_; }
  Type* extends() const { return extends_; }

 protected:
  TypeParameter(Zone* zone, const AstRawString* name, Type* extends, int pos)
      : AstNode(pos, kTypeParameter), name_(name), extends_(extends) {}

 private:
  const AstRawString* name_;
  Type* extends_;
};


// Class for function parameters.
// It also covers types when they occur inside parentheses.
class FormalParameter final : public AstNode {
 public:
  DECLARE_NODE_TYPE(FormalParameter)

  bool IsValidType() const {
    return binder_ == nullptr && type_->IsValidType();
  }

  void MakeValidParameter(bool* ok) {
    if (binder_ != nullptr) return;
    if (optional_ || spread_ || !type_->IsValidBindingIdentifierOrPattern()) {
      *ok = false;
      return;
    }
    binder_ = type_;
    type_ = nullptr;
  }

  Type* binder() const { return binder_; }
  bool optional() const { return optional_; }
  bool spread() const { return spread_; }
  Type* type() const { return type_; }

 protected:
  FormalParameter(Zone* zone, Type* binder, bool optional, bool spread,
                  Type* type, int pos)
      : AstNode(pos, kFormalParameter),
        binder_(binder),
        optional_(optional),
        spread_(spread),
        type_(type) {}
  FormalParameter(Zone* zone, Type* type, int pos)
      : AstNode(pos, kFormalParameter),
        binder_(nullptr),
        optional_(false),
        spread_(false),
        type_(type) {}

  friend class Type;

 private:
  Type* binder_;
  bool optional_;
  bool spread_;
  Type* type_;
};


// Class for type references.
// It also covers binding identifiers.
class TypeReference final : public Type {
 public:
  DECLARE_NODE_TYPE(TypeReference)

  const AstRawString* name() const { return name_; }
  ZoneList<Type*>* type_arguments() const { return type_arguments_; }

  bool IsValidBindingIdentifier() const {
    // TODO(nikolaos): This should probably exclude restricted identifiers.
    return type_arguments() == nullptr;
  }

 protected:
  TypeReference(Zone* zone, const AstRawString* name,
                ZoneList<Type*>* type_arguments, int pos)
      : Type(zone, pos, kTypeReference),
        name_(name),
        type_arguments_(type_arguments) {}

 private:
  const AstRawString* name_;
  ZoneList<Type*>* type_arguments_;
};


class StringLiteralType final : public Type {
 public:
  DECLARE_NODE_TYPE(StringLiteralType)

  const AstRawString* string() const { return string_; }

 protected:
  StringLiteralType(Zone* zone, const AstRawString* string, int pos)
      : Type(zone, pos, kStringLiteralType), string_(string) {}

 private:
  const AstRawString* string_;
};


class QueryType final : public Type {
 public:
  DECLARE_NODE_TYPE(QueryType)

  const AstRawString* name() const { return name_; }
  ZoneList<const AstRawString*>* property_names() const {
    return property_names_;
  }

 protected:
  QueryType(Zone* zone, const AstRawString* name,
            ZoneList<const AstRawString*>* property_names, int pos)
      : Type(zone, pos, kQueryType),
        name_(name),
        property_names_(property_names) {}

 private:
  const AstRawString* name_;
  ZoneList<const AstRawString*>* property_names_;
};


// Class that covers parenthesized types and formal parameter lists.
class TypeOrParameters final : public Type {
 public:
  DECLARE_NODE_TYPE(TypeOrParameters)

  ZoneList<FormalParameter*>* parameters() const { return parameters_; }

 protected:
  TypeOrParameters(Zone* zone, ZoneList<FormalParameter*>* parameters, int pos)
      : Type(zone, pos, kTypeOrParameters), parameters_(parameters) {}

 private:
  ZoneList<FormalParameter*>* parameters_;
};


// Class for object type members.
// It also covers binding properties.
class TypeMember final : public AstNode {
 public:
  DECLARE_NODE_TYPE(TypeMember)

  enum IndexType {
    kNoIndexType,
    kNumberIndexType,
    kStringIndexType
  };

  Expression* property() const { return property_; }
  IndexType index_type() const { return index_type_; }
  bool is_optional() const { return is_optional_; }
  bool is_constructor() const { return is_constructor_; }
  ZoneList<TypeParameter*>* type_parameters() const { return type_parameters_; }
  ZoneList<FormalParameter*>* parameters() const { return parameters_; }
  Type* type() const { return type_; }
  bool IsValidType() const { return valid_type_; }
  bool IsValidBindingIdentifierOrPattern() const { return valid_binder_; }

 protected:
  TypeMember(Zone* zone, Expression* property, bool is_optional,
             ZoneList<typesystem::TypeParameter*>* type_parameters,
             ZoneList<typesystem::FormalParameter*>* parameters,
             typesystem::Type* type, bool valid_type, bool valid_binder,
             int pos, bool is_constructor = false)
      : AstNode(pos, kTypeMember),
        property_(property),
        index_type_(kNoIndexType),
        is_optional_(is_optional),
        is_constructor_(is_constructor),
        valid_type_(valid_type),
        valid_binder_(valid_binder),
        type_parameters_(type_parameters),
        parameters_(parameters),
        type_(type) {}
  TypeMember(Zone* zone, Expression* property,
             typesystem::TypeMember::IndexType index_type,
             typesystem::Type* type, int pos)
      : AstNode(pos, kTypeMember),
        property_(property),
        index_type_(index_type),
        is_optional_(false),
        is_constructor_(false),
        valid_type_(true),
        valid_binder_(false),
        type_parameters_(nullptr),
        parameters_(nullptr),
        type_(type) {}

 private:
  Expression* property_;
  IndexType index_type_;
  bool is_optional_;
  bool is_constructor_;
  bool valid_type_;
  bool valid_binder_;
  ZoneList<typesystem::TypeParameter*>* type_parameters_;
  ZoneList<typesystem::FormalParameter*>* parameters_;
  typesystem::Type* type_;
};


// Class for object types.
// It also covers binding object patterns.
class ObjectType final : public Type {
 public:
  DECLARE_NODE_TYPE(ObjectType)

  ZoneList<TypeMember*>* members() const { return members_; }
  bool IsValidType() const { return valid_type_; }
  bool IsValidBindingPattern() const { return valid_binder_; }

 protected:
  ObjectType(Zone* zone, ZoneList<TypeMember*>* members, bool valid_type,
             bool valid_binder, int pos)
      : Type(zone, pos, kObjectType),
        members_(members),
        valid_type_(valid_type),
        valid_binder_(valid_binder) {}

 private:
  ZoneList<TypeMember*>* members_;
  bool valid_type_;
  bool valid_binder_;
};


V8_INLINE bool Type::IsValidType() const {
  if (IsTypeOrParameters()) {
    ZoneList<FormalParameter*>* parameters = AsTypeOrParameters()->parameters();
    return parameters->length() == 1 && parameters->at(0)->IsValidType();
  }
  if (IsTupleType()) return AsTupleType()->IsValidType();
  if (IsObjectType()) return AsObjectType()->IsValidType();
  return true;
}

V8_INLINE bool Type::IsValidBindingIdentifier() const {
  if (IsTypeReference()) return AsTypeReference()->IsValidBindingIdentifier();
  if (IsPredefinedType()) return AsPredefinedType()->IsValidBindingIdentifier();
  return false;
}

V8_INLINE bool Type::IsValidBindingIdentifierOrPattern() const {
  if (IsTypeReference()) return AsTypeReference()->IsValidBindingIdentifier();
  if (IsTupleType()) return AsTupleType()->IsValidBindingPattern();
  if (IsObjectType()) return AsObjectType()->IsValidBindingPattern();
  if (IsPredefinedType()) return AsPredefinedType()->IsValidBindingIdentifier();
  return false;
}

V8_INLINE Type* Type::Uncover(bool* ok) {
  if (IsTypeOrParameters()) {
    ZoneList<FormalParameter*>* parameters = AsTypeOrParameters()->parameters();
    if (parameters->length() == 1 && parameters->at(0)->IsValidType())
      return parameters->at(0)->type();
  } else if (IsTupleType()) {
    if (AsTupleType()->IsValidType()) return this;
  } else if (IsObjectType()) {
    if (AsObjectType()->IsValidType()) return this;
  } else {
    return this;
  }
  *ok = false;
  return nullptr;
}

V8_INLINE ZoneList<FormalParameter*>* Type::AsValidParameterList(
    Zone* zone, bool* ok) const {
  if (!IsTypeOrParameters()) {
    *ok = false;
    return nullptr;
  }
  ZoneList<FormalParameter*>* parameters = AsTypeOrParameters()->parameters();
  for (int i = 0; i < parameters->length(); i++) {
    parameters->at(i)->MakeValidParameter(ok);
    if (!*ok) return nullptr;
  }
  return parameters;
}


}  // namespace typesystem

#undef DECLARE_NODE_TYPE


// ----------------------------------------------------------------------------
// Basic visitor
// Sub-class should parametrize AstVisitor with itself, e.g.:
//   class SpecificVisitor : public AstVisitor<SpecificVisitor> { ... }

template <class Subclass>
class AstVisitor BASE_EMBEDDED {
 public:
  void Visit(AstNode* node) { impl()->Visit(node); }

  void VisitDeclarations(Declaration::List* declarations) {
    for (Declaration* decl : *declarations) Visit(decl);
  }

  void VisitStatements(ZoneList<Statement*>* statements) {
    for (int i = 0; i < statements->length(); i++) {
      Statement* stmt = statements->at(i);
      Visit(stmt);
      if (stmt->IsJump()) break;
    }
  }

  void VisitExpressions(ZoneList<Expression*>* expressions) {
    for (int i = 0; i < expressions->length(); i++) {
      // The variable statement visiting code may pass NULL expressions
      // to this code. Maybe this should be handled by introducing an
      // undefined expression or literal?  Revisit this code if this
      // changes
      Expression* expression = expressions->at(i);
      if (expression != NULL) Visit(expression);
    }
  }

 protected:
  Subclass* impl() { return static_cast<Subclass*>(this); }
};

#define GENERATE_VISIT_CASE(NodeType) \
  case AstNode::k##NodeType:          \
    return this->impl()->Visit##NodeType(static_cast<NodeType*>(node));
#define GENERATE_DUMMY_CASE(NodeType) \
  case AstNode::k##NodeType: return;

#define GENERATE_AST_VISITOR_SWITCH()         \
  switch (node->node_type()) {                \
    AST_NODE_LIST(GENERATE_VISIT_CASE)        \
    TYPESYSTEM_NODE_LIST(GENERATE_DUMMY_CASE) \
  }

#define DEFINE_AST_VISITOR_SUBCLASS_MEMBERS()               \
 public:                                                    \
  void VisitNoStackOverflowCheck(AstNode* node) {           \
    GENERATE_AST_VISITOR_SWITCH()                           \
  }                                                         \
                                                            \
  void Visit(AstNode* node) {                               \
    if (CheckStackOverflow()) return;                       \
    VisitNoStackOverflowCheck(node);                        \
  }                                                         \
                                                            \
  void SetStackOverflow() { stack_overflow_ = true; }       \
  void ClearStackOverflow() { stack_overflow_ = false; }    \
  bool HasStackOverflow() const { return stack_overflow_; } \
                                                            \
  bool CheckStackOverflow() {                               \
    if (stack_overflow_) return true;                       \
    if (GetCurrentStackPosition() < stack_limit_) {         \
      stack_overflow_ = true;                               \
      return true;                                          \
    }                                                       \
    return false;                                           \
  }                                                         \
                                                            \
 private:                                                   \
  void InitializeAstVisitor(Isolate* isolate) {             \
    stack_limit_ = isolate->stack_guard()->real_climit();   \
    stack_overflow_ = false;                                \
  }                                                         \
                                                            \
  void InitializeAstVisitor(uintptr_t stack_limit) {        \
    stack_limit_ = stack_limit;                             \
    stack_overflow_ = false;                                \
  }                                                         \
                                                            \
  uintptr_t stack_limit_;                                   \
  bool stack_overflow_

#define DEFINE_AST_VISITOR_MEMBERS_WITHOUT_STACKOVERFLOW()    \
 public:                                                      \
  void Visit(AstNode* node) { GENERATE_AST_VISITOR_SWITCH() } \
                                                              \
 private:

#define DEFINE_AST_REWRITER_SUBCLASS_MEMBERS()        \
 public:                                              \
  AstNode* Rewrite(AstNode* node) {                   \
    DCHECK_NULL(replacement_);                        \
    DCHECK_NOT_NULL(node);                            \
    Visit(node);                                      \
    if (HasStackOverflow()) return node;              \
    if (replacement_ == nullptr) return node;         \
    AstNode* result = replacement_;                   \
    replacement_ = nullptr;                           \
    return result;                                    \
  }                                                   \
                                                      \
 private:                                             \
  void InitializeAstRewriter(Isolate* isolate) {      \
    InitializeAstVisitor(isolate);                    \
    replacement_ = nullptr;                           \
  }                                                   \
                                                      \
  void InitializeAstRewriter(uintptr_t stack_limit) { \
    InitializeAstVisitor(stack_limit);                \
    replacement_ = nullptr;                           \
  }                                                   \
                                                      \
  DEFINE_AST_VISITOR_SUBCLASS_MEMBERS();              \
                                                      \
 protected:                                           \
  AstNode* replacement_
// Generic macro for rewriting things; `GET` is the expression to be
// rewritten; `SET` is a command that should do the rewriting, i.e.
// something sensible with the variable called `replacement`.
#define AST_REWRITE(Type, GET, SET)                            \
  do {                                                         \
    DCHECK(!HasStackOverflow());                               \
    DCHECK_NULL(replacement_);                                 \
    Visit(GET);                                                \
    if (HasStackOverflow()) return;                            \
    if (replacement_ == nullptr) break;                        \
    Type* replacement = reinterpret_cast<Type*>(replacement_); \
    do {                                                       \
      SET;                                                     \
    } while (false);                                           \
    replacement_ = nullptr;                                    \
  } while (false)

// Macro for rewriting object properties; it assumes that `object` has
// `property` with a public getter and setter.
#define AST_REWRITE_PROPERTY(Type, object, property)                        \
  do {                                                                      \
    auto _obj = (object);                                                   \
    AST_REWRITE(Type, _obj->property(), _obj->set_##property(replacement)); \
  } while (false)

// Macro for rewriting list elements; it assumes that `list` has methods
// `at` and `Set`.
#define AST_REWRITE_LIST_ELEMENT(Type, list, index)                        \
  do {                                                                     \
    auto _list = (list);                                                   \
    auto _index = (index);                                                 \
    AST_REWRITE(Type, _list->at(_index), _list->Set(_index, replacement)); \
  } while (false)


// ----------------------------------------------------------------------------
// AstNode factory

class AstNodeFactory final BASE_EMBEDDED {
 public:
  explicit AstNodeFactory(AstValueFactory* ast_value_factory)
      : zone_(nullptr), ast_value_factory_(ast_value_factory) {
    if (ast_value_factory != nullptr) {
      zone_ = ast_value_factory->zone();
    }
  }

  AstValueFactory* ast_value_factory() const { return ast_value_factory_; }
  void set_ast_value_factory(AstValueFactory* ast_value_factory) {
    ast_value_factory_ = ast_value_factory;
    zone_ = ast_value_factory->zone();
  }

  VariableDeclaration* NewVariableDeclaration(VariableProxy* proxy,
                                              Scope* scope, int pos) {
    return new (zone_) VariableDeclaration(proxy, scope, pos);
  }

  FunctionDeclaration* NewFunctionDeclaration(VariableProxy* proxy,
                                              FunctionLiteral* fun,
                                              Scope* scope, int pos) {
    return new (zone_) FunctionDeclaration(proxy, fun, scope, pos);
  }

  Block* NewBlock(ZoneList<const AstRawString*>* labels, int capacity,
                  bool ignore_completion_value, int pos) {
    return new (zone_)
        Block(zone_, labels, capacity, ignore_completion_value, pos);
  }

#define STATEMENT_WITH_LABELS(NodeType)                                     \
  NodeType* New##NodeType(ZoneList<const AstRawString*>* labels, int pos) { \
    return new (zone_) NodeType(labels, pos);                               \
  }
  STATEMENT_WITH_LABELS(DoWhileStatement)
  STATEMENT_WITH_LABELS(WhileStatement)
  STATEMENT_WITH_LABELS(ForStatement)
  STATEMENT_WITH_LABELS(SwitchStatement)
#undef STATEMENT_WITH_LABELS

  ForEachStatement* NewForEachStatement(ForEachStatement::VisitMode visit_mode,
                                        ZoneList<const AstRawString*>* labels,
                                        int pos) {
    switch (visit_mode) {
      case ForEachStatement::ENUMERATE: {
        return new (zone_) ForInStatement(labels, pos);
      }
      case ForEachStatement::ITERATE: {
        return new (zone_) ForOfStatement(labels, pos);
      }
    }
    UNREACHABLE();
    return NULL;
  }

  ExpressionStatement* NewExpressionStatement(Expression* expression, int pos) {
    return new (zone_) ExpressionStatement(expression, pos);
  }

  ContinueStatement* NewContinueStatement(IterationStatement* target, int pos) {
    return new (zone_) ContinueStatement(target, pos);
  }

  BreakStatement* NewBreakStatement(BreakableStatement* target, int pos) {
    return new (zone_) BreakStatement(target, pos);
  }

  ReturnStatement* NewReturnStatement(Expression* expression, int pos) {
    return new (zone_)
        ReturnStatement(expression, ReturnStatement::kNormal, pos);
  }

  ReturnStatement* NewAsyncReturnStatement(Expression* expression, int pos) {
    return new (zone_)
        ReturnStatement(expression, ReturnStatement::kAsyncReturn, pos);
  }

  WithStatement* NewWithStatement(Scope* scope,
                                  Expression* expression,
                                  Statement* statement,
                                  int pos) {
    return new (zone_) WithStatement(scope, expression, statement, pos);
  }

  IfStatement* NewIfStatement(Expression* condition,
                              Statement* then_statement,
                              Statement* else_statement,
                              int pos) {
    return new (zone_)
        IfStatement(condition, then_statement, else_statement, pos);
  }

  TryCatchStatement* NewTryCatchStatement(Block* try_block, Scope* scope,
                                          Variable* variable,
                                          Block* catch_block, int pos) {
    return new (zone_) TryCatchStatement(
        try_block, scope, variable, catch_block, HandlerTable::CAUGHT, pos);
  }

  TryCatchStatement* NewTryCatchStatementForReThrow(Block* try_block,
                                                    Scope* scope,
                                                    Variable* variable,
                                                    Block* catch_block,
                                                    int pos) {
    return new (zone_) TryCatchStatement(
        try_block, scope, variable, catch_block, HandlerTable::UNCAUGHT, pos);
  }

  TryCatchStatement* NewTryCatchStatementForDesugaring(Block* try_block,
                                                       Scope* scope,
                                                       Variable* variable,
                                                       Block* catch_block,
                                                       int pos) {
    return new (zone_) TryCatchStatement(
        try_block, scope, variable, catch_block, HandlerTable::DESUGARING, pos);
  }

  TryCatchStatement* NewTryCatchStatementForAsyncAwait(Block* try_block,
                                                       Scope* scope,
                                                       Variable* variable,
                                                       Block* catch_block,
                                                       int pos) {
    return new (zone_)
        TryCatchStatement(try_block, scope, variable, catch_block,
                          HandlerTable::ASYNC_AWAIT, pos);
  }

  TryFinallyStatement* NewTryFinallyStatement(Block* try_block,
                                              Block* finally_block, int pos) {
    return new (zone_) TryFinallyStatement(try_block, finally_block, pos);
  }

  DebuggerStatement* NewDebuggerStatement(int pos) {
    return new (zone_) DebuggerStatement(pos);
  }

  EmptyStatement* NewEmptyStatement(int pos) {
    return new (zone_) EmptyStatement(pos);
  }

  SloppyBlockFunctionStatement* NewSloppyBlockFunctionStatement() {
    return new (zone_)
        SloppyBlockFunctionStatement(NewEmptyStatement(kNoSourcePosition));
  }

  CaseClause* NewCaseClause(
      Expression* label, ZoneList<Statement*>* statements, int pos) {
    return new (zone_) CaseClause(label, statements, pos);
  }

  Literal* NewStringLiteral(const AstRawString* string, int pos) {
    return new (zone_) Literal(ast_value_factory_->NewString(string), pos);
  }

  // A JavaScript symbol (ECMA-262 edition 6).
  Literal* NewSymbolLiteral(AstSymbol symbol, int pos) {
    return new (zone_) Literal(ast_value_factory_->NewSymbol(symbol), pos);
  }

  Literal* NewNumberLiteral(double number, int pos, bool with_dot = false) {
    return new (zone_)
        Literal(ast_value_factory_->NewNumber(number, with_dot), pos);
  }

  Literal* NewSmiLiteral(uint32_t number, int pos) {
    return new (zone_) Literal(ast_value_factory_->NewSmi(number), pos);
  }

  Literal* NewBooleanLiteral(bool b, int pos) {
    return new (zone_) Literal(ast_value_factory_->NewBoolean(b), pos);
  }

  Literal* NewNullLiteral(int pos) {
    return new (zone_) Literal(ast_value_factory_->NewNull(), pos);
  }

  Literal* NewUndefinedLiteral(int pos) {
    return new (zone_) Literal(ast_value_factory_->NewUndefined(), pos);
  }

  Literal* NewTheHoleLiteral(int pos) {
    return new (zone_) Literal(ast_value_factory_->NewTheHole(), pos);
  }

  ObjectLiteral* NewObjectLiteral(
      ZoneList<ObjectLiteral::Property*>* properties,
      uint32_t boilerplate_properties, int pos, bool has_rest_property) {
    return new (zone_) ObjectLiteral(properties, boilerplate_properties, pos,
                                     has_rest_property);
  }

  ObjectLiteral::Property* NewObjectLiteralProperty(
      Expression* key, Expression* value, ObjectLiteralProperty::Kind kind,
      bool is_computed_name) {
    return new (zone_)
        ObjectLiteral::Property(key, value, kind, is_computed_name);
  }

  ObjectLiteral::Property* NewObjectLiteralProperty(Expression* key,
                                                    Expression* value,
                                                    bool is_computed_name) {
    return new (zone_) ObjectLiteral::Property(ast_value_factory_, key, value,
                                               is_computed_name);
  }

  RegExpLiteral* NewRegExpLiteral(const AstRawString* pattern, int flags,
                                  int pos) {
    return new (zone_) RegExpLiteral(pattern, flags, pos);
  }

  ArrayLiteral* NewArrayLiteral(ZoneList<Expression*>* values,
                                int pos) {
    return new (zone_) ArrayLiteral(values, -1, pos);
  }

  ArrayLiteral* NewArrayLiteral(ZoneList<Expression*>* values,
                                int first_spread_index, int pos) {
    return new (zone_) ArrayLiteral(values, first_spread_index, pos);
  }

  VariableProxy* NewVariableProxy(Variable* var,
                                  int start_position = kNoSourcePosition) {
    return new (zone_) VariableProxy(var, start_position);
  }

  VariableProxy* NewVariableProxy(const AstRawString* name,
                                  VariableKind variable_kind,
                                  int start_position = kNoSourcePosition) {
    DCHECK_NOT_NULL(name);
    return new (zone_) VariableProxy(name, variable_kind, start_position);
  }

  // Recreates the VariableProxy in this Zone.
  VariableProxy* CopyVariableProxy(VariableProxy* proxy) {
    return new (zone_) VariableProxy(proxy);
  }

  Property* NewProperty(Expression* obj, Expression* key, int pos) {
    return new (zone_) Property(obj, key, pos);
  }

  Call* NewCall(Expression* expression, ZoneList<Expression*>* arguments,
                int pos, Call::PossiblyEval possibly_eval = Call::NOT_EVAL) {
    return new (zone_) Call(expression, arguments, pos, possibly_eval);
  }

  CallNew* NewCallNew(Expression* expression,
                      ZoneList<Expression*>* arguments,
                      int pos) {
    return new (zone_) CallNew(expression, arguments, pos);
  }

  CallRuntime* NewCallRuntime(Runtime::FunctionId id,
                              ZoneList<Expression*>* arguments, int pos) {
    return new (zone_) CallRuntime(Runtime::FunctionForId(id), arguments, pos);
  }

  CallRuntime* NewCallRuntime(const Runtime::Function* function,
                              ZoneList<Expression*>* arguments, int pos) {
    return new (zone_) CallRuntime(function, arguments, pos);
  }

  CallRuntime* NewCallRuntime(int context_index,
                              ZoneList<Expression*>* arguments, int pos) {
    return new (zone_) CallRuntime(context_index, arguments, pos);
  }

  UnaryOperation* NewUnaryOperation(Token::Value op,
                                    Expression* expression,
                                    int pos) {
    return new (zone_) UnaryOperation(op, expression, pos);
  }

  BinaryOperation* NewBinaryOperation(Token::Value op,
                                      Expression* left,
                                      Expression* right,
                                      int pos) {
    return new (zone_) BinaryOperation(op, left, right, pos);
  }

  CountOperation* NewCountOperation(Token::Value op,
                                    bool is_prefix,
                                    Expression* expr,
                                    int pos) {
    return new (zone_) CountOperation(op, is_prefix, expr, pos);
  }

  CompareOperation* NewCompareOperation(Token::Value op,
                                        Expression* left,
                                        Expression* right,
                                        int pos) {
    return new (zone_) CompareOperation(op, left, right, pos);
  }

  Spread* NewSpread(Expression* expression, int pos, int expr_pos) {
    return new (zone_) Spread(expression, pos, expr_pos);
  }

  Conditional* NewConditional(Expression* condition,
                              Expression* then_expression,
                              Expression* else_expression,
                              int position) {
    return new (zone_)
        Conditional(condition, then_expression, else_expression, position);
  }

  RewritableExpression* NewRewritableExpression(Expression* expression) {
    DCHECK_NOT_NULL(expression);
    return new (zone_) RewritableExpression(expression);
  }

  Assignment* NewAssignment(Token::Value op,
                            Expression* target,
                            Expression* value,
                            int pos) {
    DCHECK(Token::IsAssignmentOp(op));

    if (op != Token::INIT && target->IsVariableProxy()) {
      target->AsVariableProxy()->set_is_assigned();
    }

    Assignment* assign = new (zone_) Assignment(op, target, value, pos);
    if (assign->is_compound()) {
      assign->binary_operation_ =
          NewBinaryOperation(assign->binary_op(), target, value, pos + 1);
    }
    return assign;
  }

  Yield* NewYield(Expression* generator_object, Expression* expression, int pos,
                  Yield::OnException on_exception) {
    if (!expression) expression = NewUndefinedLiteral(pos);
    return new (zone_) Yield(generator_object, expression, pos, on_exception);
  }

  Throw* NewThrow(Expression* exception, int pos) {
    return new (zone_) Throw(exception, pos);
  }

  FunctionLiteral* NewFunctionLiteral(
      const AstRawString* name, DeclarationScope* scope,
      ZoneList<Statement*>* body, int materialized_literal_count,
      int expected_property_count, int parameter_count, int function_length,
      FunctionLiteral::ParameterFlag has_duplicate_parameters,
      FunctionLiteral::FunctionType function_type,
      FunctionLiteral::EagerCompileHint eager_compile_hint, int position,
      bool has_braces, int function_literal_id) {
    return new (zone_) FunctionLiteral(
        zone_, name, ast_value_factory_, scope, body,
        materialized_literal_count, expected_property_count, parameter_count,
        function_length, function_type, has_duplicate_parameters,
        eager_compile_hint, position, has_braces, function_literal_id);
  }

  // Creates a FunctionLiteral representing a top-level script, the
  // result of an eval (top-level or otherwise), or the result of calling
  // the Function constructor.
  FunctionLiteral* NewScriptOrEvalFunctionLiteral(
      DeclarationScope* scope, ZoneList<Statement*>* body,
      int materialized_literal_count, int expected_property_count,
      int parameter_count) {
    return new (zone_) FunctionLiteral(
        zone_, ast_value_factory_->empty_string(), ast_value_factory_, scope,
        body, materialized_literal_count, expected_property_count,
        parameter_count, parameter_count, FunctionLiteral::kAnonymousExpression,
        FunctionLiteral::kNoDuplicateParameters,
        FunctionLiteral::kShouldLazyCompile, 0, true,
        FunctionLiteral::kIdTypeTopLevel);
  }

  ClassLiteral::Property* NewClassLiteralProperty(
      Expression* key, Expression* value, ClassLiteralProperty::Kind kind,
      bool is_static, bool is_computed_name) {
    return new (zone_)
        ClassLiteral::Property(key, value, kind, is_static, is_computed_name);
  }

  ClassLiteral* NewClassLiteral(VariableProxy* proxy, Expression* extends,
                                FunctionLiteral* constructor,
                                ZoneList<ClassLiteral::Property*>* properties,
                                int start_position, int end_position,
                                bool has_name_static_property,
                                bool has_static_computed_names) {
    return new (zone_) ClassLiteral(
        proxy, extends, constructor, properties, start_position, end_position,
        has_name_static_property, has_static_computed_names);
  }

  NativeFunctionLiteral* NewNativeFunctionLiteral(const AstRawString* name,
                                                  v8::Extension* extension,
                                                  int pos) {
    return new (zone_) NativeFunctionLiteral(name, extension, pos);
  }

  DoExpression* NewDoExpression(Block* block, Variable* result_var, int pos) {
    VariableProxy* result = NewVariableProxy(result_var, pos);
    return new (zone_) DoExpression(block, result, pos);
  }

  ThisFunction* NewThisFunction(int pos) {
    return new (zone_) ThisFunction(pos);
  }

  SuperPropertyReference* NewSuperPropertyReference(VariableProxy* this_var,
                                                    Expression* home_object,
                                                    int pos) {
    return new (zone_) SuperPropertyReference(this_var, home_object, pos);
  }

  SuperCallReference* NewSuperCallReference(VariableProxy* this_var,
                                            VariableProxy* new_target_var,
                                            VariableProxy* this_function_var,
                                            int pos) {
    return new (zone_)
        SuperCallReference(this_var, new_target_var, this_function_var, pos);
  }

  EmptyParentheses* NewEmptyParentheses(int pos) {
    return new (zone_) EmptyParentheses(pos);
  }

  GetIterator* NewGetIterator(Expression* iterable, int pos) {
    return new (zone_) GetIterator(iterable, pos);
  }

  typesystem::PredefinedType* NewPredefinedType(
      typesystem::PredefinedType::Kind kind, int pos) {
    return new (zone_) typesystem::PredefinedType(zone_, kind, pos);
  }

  typesystem::ThisType* NewThisType(int pos) {
    return new (zone_) typesystem::ThisType(zone_, pos);
  }

  typesystem::UnionType* NewUnionType(typesystem::Type* left,
                                      typesystem::Type* right, int pos) {
    return new (zone_) typesystem::UnionType(zone_, left, right, pos);
  }

  typesystem::IntersectionType* NewIntersectionType(typesystem::Type* left,
                                                    typesystem::Type* right,
                                                    int pos) {
    return new (zone_) typesystem::IntersectionType(zone_, left, right, pos);
  }

  typesystem::ArrayType* NewArrayType(typesystem::Type* base, int pos) {
    return new (zone_) typesystem::ArrayType(zone_, base, pos);
  }

  typesystem::TupleType* NewTupleType(ZoneList<typesystem::Type*>* elements,
                                      bool valid_type, bool valid_binder,
                                      bool spread, int pos) {
    return new (zone_) typesystem::TupleType(zone_, elements, valid_type,
                                             valid_binder, spread, pos);
  }

  typesystem::ObjectType* NewObjectType(
      ZoneList<typesystem::TypeMember*>* members, bool valid_type,
      bool valid_binder, int pos) {
    return new (zone_)
        typesystem::ObjectType(zone_, members, valid_type, valid_binder, pos);
  }

  typesystem::ObjectType* NewFunctionType(
      ZoneList<typesystem::TypeParameter*>* type_parameters,
      ZoneList<typesystem::FormalParameter*>* parameters,
      typesystem::Type* result_type, int pos, bool constructor = false) {
    ZoneList<typesystem::TypeMember*>* members =
        new (zone_) ZoneList<typesystem::TypeMember*>(1, zone_);
    members->Add(NewTypeMember(nullptr, false, type_parameters, parameters,
                               result_type, true, false, pos, constructor),
                 zone_);
    return new (zone_) typesystem::ObjectType(zone_, members, true, false, pos);
  }

  typesystem::TypeReference* NewTypeReference(
      const AstRawString* name, ZoneList<typesystem::Type*>* type_arguments,
      int pos) {
    return new (zone_)
        typesystem::TypeReference(zone_, name, type_arguments, pos);
  }

  typesystem::StringLiteralType* NewStringLiteralType(
      const AstRawString* string, int pos) {
    return new (zone_) typesystem::StringLiteralType(zone_, string, pos);
  }

  typesystem::QueryType* NewQueryType(
      const AstRawString* name, ZoneList<const AstRawString*>* property_names,
      int pos) {
    return new (zone_) typesystem::QueryType(zone_, name, property_names, pos);
  }

  typesystem::FormalParameter* NewFormalParameter(typesystem::Type* binder,
                                                  bool optional, bool spread,
                                                  typesystem::Type* type,
                                                  int pos) {
    return new (zone_)
        typesystem::FormalParameter(zone_, binder, optional, spread, type, pos);
  }

  typesystem::FormalParameter* NewFormalParameter(typesystem::Type* type,
                                                  int pos) {
    return new (zone_) typesystem::FormalParameter(zone_, type, pos);
  }

  typesystem::TypeOrParameters* NewTypeOrParameters(
      ZoneList<typesystem::FormalParameter*>* parameters, int pos) {
    return new (zone_) typesystem::TypeOrParameters(zone_, parameters, pos);
  }

  typesystem::TypeParameter* NewTypeParameter(const AstRawString* name,
                                              typesystem::Type* extends,
                                              int pos) {
    return new (zone_) typesystem::TypeParameter(zone_, name, extends, pos);
  }

  typesystem::TypeMember* NewTypeMember(
      Expression* property, bool optional,
      ZoneList<typesystem::TypeParameter*>* type_parameters,
      ZoneList<typesystem::FormalParameter*>* parameters,
      typesystem::Type* type, bool valid_type, bool valid_binder, int pos,
      bool constructor = false) {
    return new (zone_) typesystem::TypeMember(
        zone_, property, optional, type_parameters, parameters, type,
        valid_type, valid_binder, pos, constructor);
  }

  typesystem::TypeMember* NewTypeMember(
      Expression* property, typesystem::TypeMember::IndexType index_type,
      typesystem::Type* type, int pos) {
    return new (zone_)
        typesystem::TypeMember(zone_, property, index_type, type, pos);
  }

  Zone* zone() const { return zone_; }
  void set_zone(Zone* zone) { zone_ = zone; }

  // Handles use of temporary zones when parsing inner function bodies.
  class BodyScope {
   public:
    BodyScope(AstNodeFactory* factory, Zone* temp_zone, bool use_temp_zone)
        : factory_(factory), prev_zone_(factory->zone_) {
      if (use_temp_zone) {
        factory->zone_ = temp_zone;
      }
    }

    void Reset() { factory_->zone_ = prev_zone_; }
    ~BodyScope() { Reset(); }

   private:
    AstNodeFactory* factory_;
    Zone* prev_zone_;
  };

 private:
  // This zone may be deallocated upon returning from parsing a function body
  // which we can guarantee is not going to be compiled or have its AST
  // inspected.
  // See ParseFunctionLiteral in parser.cc for preconditions.
  Zone* zone_;
  AstValueFactory* ast_value_factory_;
};


// Type testing & conversion functions overridden by concrete subclasses.
// Inline functions for AstNode.

#define DECLARE_NODE_FUNCTIONS(type)                                          \
  bool AstNode::Is##type() const {                                            \
    NodeType mine = node_type();                                              \
    const AstNode* node = this;                                               \
    while (mine == AstNode::kRewritableExpression &&                          \
        AstNode::k##type != AstNode::kRewritableExpression) {                 \
      node =                                                                  \
          reinterpret_cast<const RewritableExpression*>(node)->expression();  \
      mine = node->node_type();                                               \
    }                                                                         \
    return mine == AstNode::k##type;                                          \
  }                                                                           \
  type* AstNode::As##type() {                                                 \
    NodeType mine = node_type();                                              \
    AstNode* node = this;                                                     \
    while (mine == AstNode::kRewritableExpression &&                          \
        AstNode::k##type != AstNode::kRewritableExpression) {                 \
      node =                                                                  \
          reinterpret_cast<const RewritableExpression*>(node)->expression();  \
      mine = node->node_type();                                               \
    }                                                                         \
    return mine == AstNode::k##type ? reinterpret_cast<type*>(node) : NULL;   \
  }                                                                           \
  const type* AstNode::As##type() const {                                     \
    NodeType mine = node_type();                                              \
    const AstNode* node = this;                                               \
    while (mine == AstNode::kRewritableExpression &&                          \
        AstNode::k##type != AstNode::kRewritableExpression) {                 \
      node =                                                                  \
          reinterpret_cast<const RewritableExpression*>(node)->expression();  \
      mine = node->node_type();                                               \
    }                                                                         \
    return mine == AstNode::k##type ? reinterpret_cast<const type*>(node)     \
                                    : NULL;                                   \
  }
AST_NODE_LIST(DECLARE_NODE_FUNCTIONS)
#undef DECLARE_NODE_FUNCTIONS


#define DECLARE_NODE_FUNCTIONS(type)                                          \
  bool AstNode::Is##type() const { return node_type() == AstNode::k##type; }  \
  typesystem::type* AstNode::As##type() {                                     \
    return node_type() == AstNode::k##type                                    \
        ? reinterpret_cast<typesystem::type*>(this)                           \
        : NULL;                                                               \
  }                                                                           \
  const typesystem::type* AstNode::As##type() const {                         \
    return node_type() == AstNode::k##type                                    \
        ? reinterpret_cast<const typesystem::type*>(this)                     \
        : NULL;                                                               \
  }
TYPESYSTEM_NODE_LIST(DECLARE_NODE_FUNCTIONS)
#undef DECLARE_NODE_FUNCTIONS


}  // namespace internal
}  // namespace v8

#endif  // V8_AST_AST_H_<|MERGE_RESOLUTION|>--- conflicted
+++ resolved
@@ -151,16 +151,12 @@
 
 #undef DEF_FORWARD_DECLARATION
 
-<<<<<<< HEAD
 
 #define DECLARE_NODE_TYPE(type)                 \
   friend class v8::internal::AstNodeFactory;
 
 
-class FeedbackVectorSlotCache {
-=======
 class FeedbackSlotCache {
->>>>>>> a1547aa9
  public:
   typedef std::pair<TypeofMode, Variable*> Key;
 
