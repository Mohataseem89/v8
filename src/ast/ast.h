// Copyright 2012 the V8 project authors. All rights reserved.
// Use of this source code is governed by a BSD-style license that can be
// found in the LICENSE file.

#ifndef V8_AST_AST_H_
#define V8_AST_AST_H_

#include "src/assembler.h"
#include "src/ast/ast-value-factory.h"
#include "src/ast/modules.h"
#include "src/ast/variables.h"
#include "src/bailout-reason.h"
#include "src/base/flags.h"
#include "src/base/smart-pointers.h"
#include "src/factory.h"
#include "src/isolate.h"
#include "src/list.h"
#include "src/parsing/token.h"
#include "src/runtime/runtime.h"
#include "src/small-pointer-list.h"
#include "src/types.h"
#include "src/utils.h"

namespace v8 {
namespace internal {

// The abstract syntax tree is an intermediate, light-weight
// representation of the parsed JavaScript code suitable for
// compilation to native code.

// Nodes are allocated in a separate zone, which allows faster
// allocation and constant-time deallocation of the entire syntax
// tree.


// ----------------------------------------------------------------------------
// Nodes of the abstract syntax tree. Only concrete classes are
// enumerated here.

#define DECLARATION_NODE_LIST(V) \
  V(VariableDeclaration)         \
  V(FunctionDeclaration)         \
  V(ImportDeclaration)           \
  V(ExportDeclaration)

#define STATEMENT_NODE_LIST(V)    \
  V(Block)                        \
  V(ExpressionStatement)          \
  V(EmptyStatement)               \
  V(SloppyBlockFunctionStatement) \
  V(IfStatement)                  \
  V(ContinueStatement)            \
  V(BreakStatement)               \
  V(ReturnStatement)              \
  V(WithStatement)                \
  V(SwitchStatement)              \
  V(DoWhileStatement)             \
  V(WhileStatement)               \
  V(ForStatement)                 \
  V(ForInStatement)               \
  V(ForOfStatement)               \
  V(TryCatchStatement)            \
  V(TryFinallyStatement)          \
  V(DebuggerStatement)

#define EXPRESSION_NODE_LIST(V) \
  V(FunctionLiteral)            \
  V(ClassLiteral)               \
  V(NativeFunctionLiteral)      \
  V(Conditional)                \
  V(VariableProxy)              \
  V(Literal)                    \
  V(RegExpLiteral)              \
  V(ObjectLiteral)              \
  V(ArrayLiteral)               \
  V(Assignment)                 \
  V(Yield)                      \
  V(Throw)                      \
  V(Property)                   \
  V(Call)                       \
  V(CallNew)                    \
  V(CallRuntime)                \
  V(UnaryOperation)             \
  V(CountOperation)             \
  V(BinaryOperation)            \
  V(CompareOperation)           \
  V(Spread)                     \
  V(ThisFunction)               \
  V(SuperPropertyReference)     \
  V(SuperCallReference)         \
  V(CaseClause)                 \
  V(EmptyParentheses)           \
  V(DoExpression)               \
  V(RewritableExpression)

#define AST_NODE_LIST(V)                        \
  DECLARATION_NODE_LIST(V)                      \
  STATEMENT_NODE_LIST(V)                        \
  EXPRESSION_NODE_LIST(V)

// Optional type nodes are intentionally not in in AST_NODE_LIST.
// Visitors should not have to worry about them.
#define TYPESYSTEM_NODE_LIST(V) \
  V(PredefinedType)             \
  V(ThisType)                   \
  V(UnionType)                  \
  V(IntersectionType)           \
  V(ArrayType)                  \
  V(TupleType)                  \
  V(ObjectType)                 \
  V(TypeMember)                 \
  V(TypeParameter)              \
  V(FormalParameter)            \
  V(TypeReference)              \
  V(StringLiteralType)          \
  V(QueryType)                  \
  V(TypeOrParameters)

// Forward declarations
class AstNodeFactory;
class AstVisitor;
class Declaration;
class Module;
class BreakableStatement;
class Expression;
class IterationStatement;
class MaterializedLiteral;
class Statement;
class TypeFeedbackOracle;

#define DEF_FORWARD_DECLARATION(type) class type;
AST_NODE_LIST(DEF_FORWARD_DECLARATION)

namespace typesystem {
class Type;
TYPESYSTEM_NODE_LIST(DEF_FORWARD_DECLARATION)
}  // namespace typesystem

#undef DEF_FORWARD_DECLARATION


// Typedef only introduced to avoid unreadable code.
typedef ZoneList<Handle<String>> ZoneStringList;
typedef ZoneList<Handle<Object>> ZoneObjectList;


#define DECLARE_NODE_TYPE(type)                                          \
  void Accept(AstVisitor* v) override;                                   \
  AstNode::NodeType node_type() const final { return AstNode::k##type; } \
  friend class v8::internal::AstNodeFactory;


class FeedbackVectorSlotCache {
 public:
  explicit FeedbackVectorSlotCache(Zone* zone)
      : zone_(zone),
        hash_map_(HashMap::PointersMatch, ZoneHashMap::kDefaultHashMapCapacity,
                  ZoneAllocationPolicy(zone)) {}

  void Put(Variable* variable, FeedbackVectorSlot slot) {
    ZoneHashMap::Entry* entry = hash_map_.LookupOrInsert(
        variable, ComputePointerHash(variable), ZoneAllocationPolicy(zone_));
    entry->value = reinterpret_cast<void*>(slot.ToInt());
  }

  ZoneHashMap::Entry* Get(Variable* variable) const {
    return hash_map_.Lookup(variable, ComputePointerHash(variable));
  }

 private:
  Zone* zone_;
  ZoneHashMap hash_map_;
};


class AstProperties final BASE_EMBEDDED {
 public:
  enum Flag {
    kNoFlags = 0,
    kDontSelfOptimize = 1 << 0,
    kDontCrankshaft = 1 << 1
  };

  typedef base::Flags<Flag> Flags;

  explicit AstProperties(Zone* zone) : node_count_(0), spec_(zone) {}

  Flags& flags() { return flags_; }
  Flags flags() const { return flags_; }
  int node_count() { return node_count_; }
  void add_node_count(int count) { node_count_ += count; }

  const FeedbackVectorSpec* get_spec() const { return &spec_; }
  FeedbackVectorSpec* get_spec() { return &spec_; }

 private:
  Flags flags_;
  int node_count_;
  FeedbackVectorSpec spec_;
};

DEFINE_OPERATORS_FOR_FLAGS(AstProperties::Flags)


class AstNode: public ZoneObject {
 public:
#define DECLARE_TYPE_ENUM(type) k##type,
  enum NodeType {
    AST_NODE_LIST(DECLARE_TYPE_ENUM)
    TYPESYSTEM_NODE_LIST(DECLARE_TYPE_ENUM)
    kInvalid = -1
  };
#undef DECLARE_TYPE_ENUM

  void* operator new(size_t size, Zone* zone) { return zone->New(size); }

  explicit AstNode(int position): position_(position) {}
  virtual ~AstNode() {}

  virtual void Accept(AstVisitor* v) = 0;
  virtual NodeType node_type() const = 0;
  int position() const { return position_; }

#ifdef DEBUG
  void PrettyPrint(Isolate* isolate);
  void Print(Isolate* isolate);
#endif  // DEBUG

  // Type testing & conversion functions overridden by concrete subclasses.
#define DECLARE_NODE_FUNCTIONS(type) \
  V8_INLINE bool Is##type() const;   \
  V8_INLINE type* As##type();        \
  V8_INLINE const type* As##type() const;
  AST_NODE_LIST(DECLARE_NODE_FUNCTIONS)
#undef DECLARE_NODE_FUNCTIONS

#define DECLARE_NODE_FUNCTIONS(type)      \
  V8_INLINE bool Is##type() const;        \
  V8_INLINE typesystem::type* As##type(); \
  V8_INLINE const typesystem::type* As##type() const;
  TYPESYSTEM_NODE_LIST(DECLARE_NODE_FUNCTIONS)
#undef DECLARE_NODE_FUNCTIONS

  virtual BreakableStatement* AsBreakableStatement() { return NULL; }
  virtual IterationStatement* AsIterationStatement() { return NULL; }
  virtual MaterializedLiteral* AsMaterializedLiteral() { return NULL; }

  // The interface for feedback slots, with default no-op implementations for
  // node types which don't actually have this. Note that this is conceptually
  // not really nice, but multiple inheritance would introduce yet another
  // vtable entry per node, something we don't want for space reasons.
  virtual void AssignFeedbackVectorSlots(Isolate* isolate,
                                         FeedbackVectorSpec* spec,
                                         FeedbackVectorSlotCache* cache) {}

 private:
  // Hidden to prevent accidental usage. It would have to load the
  // current zone from the TLS.
  void* operator new(size_t size);

  friend class CaseClause;  // Generates AST IDs.

  int position_;
};


class Statement : public AstNode {
 public:
  explicit Statement(Zone* zone, int position) : AstNode(position) {}

  bool IsEmpty() { return AsEmptyStatement() != NULL; }
  virtual bool IsJump() const { return false; }
};


class SmallMapList final {
 public:
  SmallMapList() {}
  SmallMapList(int capacity, Zone* zone) : list_(capacity, zone) {}

  void Reserve(int capacity, Zone* zone) { list_.Reserve(capacity, zone); }
  void Clear() { list_.Clear(); }
  void Sort() { list_.Sort(); }

  bool is_empty() const { return list_.is_empty(); }
  int length() const { return list_.length(); }

  void AddMapIfMissing(Handle<Map> map, Zone* zone) {
    if (!Map::TryUpdate(map).ToHandle(&map)) return;
    for (int i = 0; i < length(); ++i) {
      if (at(i).is_identical_to(map)) return;
    }
    Add(map, zone);
  }

  void FilterForPossibleTransitions(Map* root_map) {
    for (int i = list_.length() - 1; i >= 0; i--) {
      if (at(i)->FindRootMap() != root_map) {
        list_.RemoveElement(list_.at(i));
      }
    }
  }

  void Add(Handle<Map> handle, Zone* zone) {
    list_.Add(handle.location(), zone);
  }

  Handle<Map> at(int i) const {
    return Handle<Map>(list_.at(i));
  }

  Handle<Map> first() const { return at(0); }
  Handle<Map> last() const { return at(length() - 1); }

 private:
  // The list stores pointers to Map*, that is Map**, so it's GC safe.
  SmallPointerList<Map*> list_;

  DISALLOW_COPY_AND_ASSIGN(SmallMapList);
};


class Expression : public AstNode {
 public:
  enum Context {
    // Not assigned a context yet, or else will not be visited during
    // code generation.
    kUninitialized,
    // Evaluated for its side effects.
    kEffect,
    // Evaluated for its value (and side effects).
    kValue,
    // Evaluated for control flow (and side effects).
    kTest
  };

  // Mark this expression as being in tail position.
  virtual void MarkTail() {}

  // True iff the expression is a valid reference expression.
  virtual bool IsValidReferenceExpression() const { return false; }

  // Helpers for ToBoolean conversion.
  virtual bool ToBooleanIsTrue() const { return false; }
  virtual bool ToBooleanIsFalse() const { return false; }

  // Symbols that cannot be parsed as array indices are considered property
  // names.  We do not treat symbols that can be array indexes as property
  // names because [] for string objects is handled only by keyed ICs.
  virtual bool IsPropertyName() const { return false; }

  // True iff the expression is a class or function expression without
  // a syntactic name.
  virtual bool IsAnonymousFunctionDefinition() const { return false; }

  // True iff the expression is a literal represented as a smi.
  bool IsSmiLiteral() const;

  // True iff the expression is a string literal.
  bool IsStringLiteral() const;

  // True iff the expression is the null literal.
  bool IsNullLiteral() const;

  // True if we can prove that the expression is the undefined literal. Note
  // that this also checks for loads of the global "undefined" variable.
  bool IsUndefinedLiteral() const;

  // True iff the expression is a valid target for an assignment.
  bool IsValidReferenceExpressionOrThis() const;

  // Expression type bounds
  Bounds bounds() const { return bounds_; }
  void set_bounds(Bounds bounds) { bounds_ = bounds; }

  // Type feedback information for assignments and properties.
  virtual bool IsMonomorphic() {
    UNREACHABLE();
    return false;
  }
  virtual SmallMapList* GetReceiverTypes() {
    UNREACHABLE();
    return NULL;
  }
  virtual KeyedAccessStoreMode GetStoreMode() const {
    UNREACHABLE();
    return STANDARD_STORE;
  }
  virtual IcCheckType GetKeyType() const {
    UNREACHABLE();
    return ELEMENT;
  }

  // TODO(rossberg): this should move to its own AST node eventually.
  virtual void RecordToBooleanTypeFeedback(TypeFeedbackOracle* oracle);
  uint16_t to_boolean_types() const {
    return ToBooleanTypesField::decode(bit_field_);
  }

  void set_base_id(int id) { base_id_ = id; }
  static int num_ids() { return parent_num_ids() + 2; }
  BailoutId id() const { return BailoutId(local_id(0)); }
  TypeFeedbackId test_id() const { return TypeFeedbackId(local_id(1)); }

 protected:
  Expression(Zone* zone, int pos)
      : AstNode(pos),
        base_id_(BailoutId::None().ToInt()),
        bounds_(Bounds::Unbounded()),
        bit_field_(0) {}
  static int parent_num_ids() { return 0; }
  void set_to_boolean_types(uint16_t types) {
    bit_field_ = ToBooleanTypesField::update(bit_field_, types);
  }

  int base_id() const {
    DCHECK(!BailoutId(base_id_).IsNone());
    return base_id_;
  }

 private:
  int local_id(int n) const { return base_id() + parent_num_ids() + n; }

  int base_id_;
  Bounds bounds_;
  class ToBooleanTypesField : public BitField16<uint16_t, 0, 9> {};
  uint16_t bit_field_;
  // Ends with 16-bit field; deriving classes in turn begin with
  // 16-bit fields for optimum packing efficiency.
};


class BreakableStatement : public Statement {
 public:
  enum BreakableType {
    TARGET_FOR_ANONYMOUS,
    TARGET_FOR_NAMED_ONLY
  };

  // The labels associated with this statement. May be NULL;
  // if it is != NULL, guaranteed to contain at least one entry.
  ZoneList<const AstRawString*>* labels() const { return labels_; }

  // Type testing & conversion.
  BreakableStatement* AsBreakableStatement() final { return this; }

  // Code generation
  Label* break_target() { return &break_target_; }

  // Testers.
  bool is_target_for_anonymous() const {
    return breakable_type_ == TARGET_FOR_ANONYMOUS;
  }

  void set_base_id(int id) { base_id_ = id; }
  static int num_ids() { return parent_num_ids() + 2; }
  BailoutId EntryId() const { return BailoutId(local_id(0)); }
  BailoutId ExitId() const { return BailoutId(local_id(1)); }

 protected:
  BreakableStatement(Zone* zone, ZoneList<const AstRawString*>* labels,
                     BreakableType breakable_type, int position)
      : Statement(zone, position),
        labels_(labels),
        breakable_type_(breakable_type),
        base_id_(BailoutId::None().ToInt()) {
    DCHECK(labels == NULL || labels->length() > 0);
  }
  static int parent_num_ids() { return 0; }

  int base_id() const {
    DCHECK(!BailoutId(base_id_).IsNone());
    return base_id_;
  }

 private:
  int local_id(int n) const { return base_id() + parent_num_ids() + n; }

  ZoneList<const AstRawString*>* labels_;
  BreakableType breakable_type_;
  Label break_target_;
  int base_id_;
};


class Block final : public BreakableStatement {
 public:
  DECLARE_NODE_TYPE(Block)

  ZoneList<Statement*>* statements() { return &statements_; }
  bool ignore_completion_value() const { return ignore_completion_value_; }

  static int num_ids() { return parent_num_ids() + 1; }
  BailoutId DeclsId() const { return BailoutId(local_id(0)); }

  bool IsJump() const override {
    return !statements_.is_empty() && statements_.last()->IsJump()
        && labels() == NULL;  // Good enough as an approximation...
  }

  Scope* scope() const { return scope_; }
  void set_scope(Scope* scope) { scope_ = scope; }

 protected:
  Block(Zone* zone, ZoneList<const AstRawString*>* labels, int capacity,
        bool ignore_completion_value, int pos)
      : BreakableStatement(zone, labels, TARGET_FOR_NAMED_ONLY, pos),
        statements_(capacity, zone),
        ignore_completion_value_(ignore_completion_value),
        scope_(NULL) {}
  static int parent_num_ids() { return BreakableStatement::num_ids(); }

 private:
  int local_id(int n) const { return base_id() + parent_num_ids() + n; }

  ZoneList<Statement*> statements_;
  bool ignore_completion_value_;
  Scope* scope_;
};


class DoExpression final : public Expression {
 public:
  DECLARE_NODE_TYPE(DoExpression)

  Block* block() { return block_; }
  void set_block(Block* b) { block_ = b; }
  VariableProxy* result() { return result_; }
  void set_result(VariableProxy* v) { result_ = v; }

 protected:
  DoExpression(Zone* zone, Block* block, VariableProxy* result, int pos)
      : Expression(zone, pos), block_(block), result_(result) {
    DCHECK_NOT_NULL(block_);
    DCHECK_NOT_NULL(result_);
  }
  static int parent_num_ids() { return Expression::num_ids(); }

 private:
  int local_id(int n) const { return base_id() + parent_num_ids() + n; }

  Block* block_;
  VariableProxy* result_;
};


class Declaration : public AstNode {
 public:
  VariableProxy* proxy() const { return proxy_; }
  VariableMode mode() const { return mode_; }
  Scope* scope() const { return scope_; }
  virtual InitializationFlag initialization() const = 0;
  virtual bool IsInlineable() const;

 protected:
  Declaration(Zone* zone, VariableProxy* proxy, VariableMode mode, Scope* scope,
              int pos)
      : AstNode(pos), mode_(mode), proxy_(proxy), scope_(scope) {
    DCHECK(IsDeclaredVariableMode(mode));
  }

 private:
  VariableMode mode_;
  VariableProxy* proxy_;

  // Nested scope from which the declaration originated.
  Scope* scope_;
};


class VariableDeclaration final : public Declaration {
 public:
  DECLARE_NODE_TYPE(VariableDeclaration)

  InitializationFlag initialization() const override {
    return mode() == VAR ? kCreatedInitialized : kNeedsInitialization;
  }

 protected:
  VariableDeclaration(Zone* zone, VariableProxy* proxy, VariableMode mode,
                      Scope* scope, int pos)
      : Declaration(zone, proxy, mode, scope, pos) {}
};


class FunctionDeclaration final : public Declaration {
 public:
  DECLARE_NODE_TYPE(FunctionDeclaration)

  FunctionLiteral* fun() const { return fun_; }
  void set_fun(FunctionLiteral* f) { fun_ = f; }
  InitializationFlag initialization() const override {
    return kCreatedInitialized;
  }
  bool IsInlineable() const override;

 protected:
  FunctionDeclaration(Zone* zone,
                      VariableProxy* proxy,
                      VariableMode mode,
                      FunctionLiteral* fun,
                      Scope* scope,
                      int pos)
      : Declaration(zone, proxy, mode, scope, pos),
        fun_(fun) {
    DCHECK(mode == VAR || mode == LET || mode == CONST);
    DCHECK(fun != NULL);
  }

 private:
  FunctionLiteral* fun_;
};


class ImportDeclaration final : public Declaration {
 public:
  DECLARE_NODE_TYPE(ImportDeclaration)

  const AstRawString* import_name() const { return import_name_; }
  const AstRawString* module_specifier() const { return module_specifier_; }
  void set_module_specifier(const AstRawString* module_specifier) {
    DCHECK(module_specifier_ == NULL);
    module_specifier_ = module_specifier;
  }
  InitializationFlag initialization() const override {
    return kNeedsInitialization;
  }

 protected:
  ImportDeclaration(Zone* zone, VariableProxy* proxy,
                    const AstRawString* import_name,
                    const AstRawString* module_specifier, Scope* scope, int pos)
      : Declaration(zone, proxy, IMPORT, scope, pos),
        import_name_(import_name),
        module_specifier_(module_specifier) {}

 private:
  const AstRawString* import_name_;
  const AstRawString* module_specifier_;
};


class ExportDeclaration final : public Declaration {
 public:
  DECLARE_NODE_TYPE(ExportDeclaration)

  InitializationFlag initialization() const override {
    return kCreatedInitialized;
  }

 protected:
  ExportDeclaration(Zone* zone, VariableProxy* proxy, Scope* scope, int pos)
      : Declaration(zone, proxy, LET, scope, pos) {}
};


class Module : public AstNode {
 public:
  ModuleDescriptor* descriptor() const { return descriptor_; }
  Block* body() const { return body_; }

 protected:
  Module(Zone* zone, int pos)
      : AstNode(pos), descriptor_(ModuleDescriptor::New(zone)), body_(NULL) {}
  Module(Zone* zone, ModuleDescriptor* descriptor, int pos, Block* body = NULL)
      : AstNode(pos), descriptor_(descriptor), body_(body) {}

 private:
  ModuleDescriptor* descriptor_;
  Block* body_;
};


class IterationStatement : public BreakableStatement {
 public:
  // Type testing & conversion.
  IterationStatement* AsIterationStatement() final { return this; }

  Statement* body() const { return body_; }
  void set_body(Statement* s) { body_ = s; }

  static int num_ids() { return parent_num_ids() + 1; }
  BailoutId OsrEntryId() const { return BailoutId(local_id(0)); }
  virtual BailoutId ContinueId() const = 0;
  virtual BailoutId StackCheckId() const = 0;

  // Code generation
  Label* continue_target()  { return &continue_target_; }

 protected:
  IterationStatement(Zone* zone, ZoneList<const AstRawString*>* labels, int pos)
      : BreakableStatement(zone, labels, TARGET_FOR_ANONYMOUS, pos),
        body_(NULL) {}
  static int parent_num_ids() { return BreakableStatement::num_ids(); }
  void Initialize(Statement* body) { body_ = body; }

 private:
  int local_id(int n) const { return base_id() + parent_num_ids() + n; }

  Statement* body_;
  Label continue_target_;
};


class DoWhileStatement final : public IterationStatement {
 public:
  DECLARE_NODE_TYPE(DoWhileStatement)

  void Initialize(Expression* cond, Statement* body) {
    IterationStatement::Initialize(body);
    cond_ = cond;
  }

  Expression* cond() const { return cond_; }
  void set_cond(Expression* e) { cond_ = e; }

  static int num_ids() { return parent_num_ids() + 2; }
  BailoutId ContinueId() const override { return BailoutId(local_id(0)); }
  BailoutId StackCheckId() const override { return BackEdgeId(); }
  BailoutId BackEdgeId() const { return BailoutId(local_id(1)); }

 protected:
  DoWhileStatement(Zone* zone, ZoneList<const AstRawString*>* labels, int pos)
      : IterationStatement(zone, labels, pos), cond_(NULL) {}
  static int parent_num_ids() { return IterationStatement::num_ids(); }

 private:
  int local_id(int n) const { return base_id() + parent_num_ids() + n; }

  Expression* cond_;
};


class WhileStatement final : public IterationStatement {
 public:
  DECLARE_NODE_TYPE(WhileStatement)

  void Initialize(Expression* cond, Statement* body) {
    IterationStatement::Initialize(body);
    cond_ = cond;
  }

  Expression* cond() const { return cond_; }
  void set_cond(Expression* e) { cond_ = e; }

  static int num_ids() { return parent_num_ids() + 1; }
  BailoutId ContinueId() const override { return EntryId(); }
  BailoutId StackCheckId() const override { return BodyId(); }
  BailoutId BodyId() const { return BailoutId(local_id(0)); }

 protected:
  WhileStatement(Zone* zone, ZoneList<const AstRawString*>* labels, int pos)
      : IterationStatement(zone, labels, pos), cond_(NULL) {}
  static int parent_num_ids() { return IterationStatement::num_ids(); }

 private:
  int local_id(int n) const { return base_id() + parent_num_ids() + n; }

  Expression* cond_;
};


class ForStatement final : public IterationStatement {
 public:
  DECLARE_NODE_TYPE(ForStatement)

  void Initialize(Statement* init,
                  Expression* cond,
                  Statement* next,
                  Statement* body) {
    IterationStatement::Initialize(body);
    init_ = init;
    cond_ = cond;
    next_ = next;
  }

  Statement* init() const { return init_; }
  Expression* cond() const { return cond_; }
  Statement* next() const { return next_; }

  void set_init(Statement* s) { init_ = s; }
  void set_cond(Expression* e) { cond_ = e; }
  void set_next(Statement* s) { next_ = s; }

  static int num_ids() { return parent_num_ids() + 2; }
  BailoutId ContinueId() const override { return BailoutId(local_id(0)); }
  BailoutId StackCheckId() const override { return BodyId(); }
  BailoutId BodyId() const { return BailoutId(local_id(1)); }

 protected:
  ForStatement(Zone* zone, ZoneList<const AstRawString*>* labels, int pos)
      : IterationStatement(zone, labels, pos),
        init_(NULL),
        cond_(NULL),
        next_(NULL) {}
  static int parent_num_ids() { return IterationStatement::num_ids(); }

 private:
  int local_id(int n) const { return base_id() + parent_num_ids() + n; }

  Statement* init_;
  Expression* cond_;
  Statement* next_;
};


class ForEachStatement : public IterationStatement {
 public:
  enum VisitMode {
    ENUMERATE,   // for (each in subject) body;
    ITERATE      // for (each of subject) body;
  };

  void Initialize(Expression* each, Expression* subject, Statement* body) {
    IterationStatement::Initialize(body);
    each_ = each;
    subject_ = subject;
  }

  Expression* each() const { return each_; }
  Expression* subject() const { return subject_; }

  void set_each(Expression* e) { each_ = e; }
  void set_subject(Expression* e) { subject_ = e; }

  static const char* VisitModeString(VisitMode mode) {
    return mode == ITERATE ? "for-of" : "for-in";
  }

 protected:
  ForEachStatement(Zone* zone, ZoneList<const AstRawString*>* labels, int pos)
      : IterationStatement(zone, labels, pos), each_(NULL), subject_(NULL) {}

 private:
  Expression* each_;
  Expression* subject_;
};


class ForInStatement final : public ForEachStatement {
 public:
  DECLARE_NODE_TYPE(ForInStatement)

  Expression* enumerable() const {
    return subject();
  }

  // Type feedback information.
  void AssignFeedbackVectorSlots(Isolate* isolate, FeedbackVectorSpec* spec,
                                 FeedbackVectorSlotCache* cache) override;
  FeedbackVectorSlot EachFeedbackSlot() const { return each_slot_; }
  FeedbackVectorSlot ForInFeedbackSlot() {
    DCHECK(!for_in_feedback_slot_.IsInvalid());
    return for_in_feedback_slot_;
  }

  enum ForInType { FAST_FOR_IN, SLOW_FOR_IN };
  ForInType for_in_type() const { return for_in_type_; }
  void set_for_in_type(ForInType type) { for_in_type_ = type; }

  static int num_ids() { return parent_num_ids() + 6; }
  BailoutId BodyId() const { return BailoutId(local_id(0)); }
  BailoutId EnumId() const { return BailoutId(local_id(1)); }
  BailoutId ToObjectId() const { return BailoutId(local_id(2)); }
  BailoutId PrepareId() const { return BailoutId(local_id(3)); }
  BailoutId FilterId() const { return BailoutId(local_id(4)); }
  BailoutId AssignmentId() const { return BailoutId(local_id(5)); }
  BailoutId ContinueId() const override { return EntryId(); }
  BailoutId StackCheckId() const override { return BodyId(); }

 protected:
  ForInStatement(Zone* zone, ZoneList<const AstRawString*>* labels, int pos)
      : ForEachStatement(zone, labels, pos), for_in_type_(SLOW_FOR_IN) {}
  static int parent_num_ids() { return ForEachStatement::num_ids(); }

 private:
  int local_id(int n) const { return base_id() + parent_num_ids() + n; }

  ForInType for_in_type_;
  FeedbackVectorSlot each_slot_;
  FeedbackVectorSlot for_in_feedback_slot_;
};


class ForOfStatement final : public ForEachStatement {
 public:
  DECLARE_NODE_TYPE(ForOfStatement)

  void Initialize(Expression* each,
                  Expression* subject,
                  Statement* body,
                  Variable* iterator,
                  Expression* assign_iterator,
                  Expression* next_result,
                  Expression* result_done,
                  Expression* assign_each) {
    ForEachStatement::Initialize(each, subject, body);
    iterator_ = iterator;
    assign_iterator_ = assign_iterator;
    next_result_ = next_result;
    result_done_ = result_done;
    assign_each_ = assign_each;
  }

  Expression* iterable() const {
    return subject();
  }

  Variable* iterator() const {
    return iterator_;
  }

  // iterator = subject[Symbol.iterator]()
  Expression* assign_iterator() const {
    return assign_iterator_;
  }

  // result = iterator.next()  // with type check
  Expression* next_result() const {
    return next_result_;
  }

  // result.done
  Expression* result_done() const {
    return result_done_;
  }

  // each = result.value
  Expression* assign_each() const {
    return assign_each_;
  }

  void set_assign_iterator(Expression* e) { assign_iterator_ = e; }
  void set_next_result(Expression* e) { next_result_ = e; }
  void set_result_done(Expression* e) { result_done_ = e; }
  void set_assign_each(Expression* e) { assign_each_ = e; }

  BailoutId ContinueId() const override { return EntryId(); }
  BailoutId StackCheckId() const override { return BackEdgeId(); }

  static int num_ids() { return parent_num_ids() + 1; }
  BailoutId BackEdgeId() const { return BailoutId(local_id(0)); }

 protected:
  ForOfStatement(Zone* zone, ZoneList<const AstRawString*>* labels, int pos)
      : ForEachStatement(zone, labels, pos),
        iterator_(NULL),
        assign_iterator_(NULL),
        next_result_(NULL),
        result_done_(NULL),
        assign_each_(NULL) {}
  static int parent_num_ids() { return ForEachStatement::num_ids(); }

 private:
  int local_id(int n) const { return base_id() + parent_num_ids() + n; }

  Variable* iterator_;
  Expression* assign_iterator_;
  Expression* next_result_;
  Expression* result_done_;
  Expression* assign_each_;
};


class ExpressionStatement final : public Statement {
 public:
  DECLARE_NODE_TYPE(ExpressionStatement)

  void set_expression(Expression* e) { expression_ = e; }
  Expression* expression() const { return expression_; }
  bool IsJump() const override { return expression_->IsThrow(); }

 protected:
  ExpressionStatement(Zone* zone, Expression* expression, int pos)
      : Statement(zone, pos), expression_(expression) { }

 private:
  Expression* expression_;
};


class JumpStatement : public Statement {
 public:
  bool IsJump() const final { return true; }

 protected:
  explicit JumpStatement(Zone* zone, int pos) : Statement(zone, pos) {}
};


class ContinueStatement final : public JumpStatement {
 public:
  DECLARE_NODE_TYPE(ContinueStatement)

  IterationStatement* target() const { return target_; }

 protected:
  explicit ContinueStatement(Zone* zone, IterationStatement* target, int pos)
      : JumpStatement(zone, pos), target_(target) { }

 private:
  IterationStatement* target_;
};


class BreakStatement final : public JumpStatement {
 public:
  DECLARE_NODE_TYPE(BreakStatement)

  BreakableStatement* target() const { return target_; }

 protected:
  explicit BreakStatement(Zone* zone, BreakableStatement* target, int pos)
      : JumpStatement(zone, pos), target_(target) { }

 private:
  BreakableStatement* target_;
};


class ReturnStatement final : public JumpStatement {
 public:
  DECLARE_NODE_TYPE(ReturnStatement)

  Expression* expression() const { return expression_; }

  void set_expression(Expression* e) { expression_ = e; }

 protected:
  explicit ReturnStatement(Zone* zone, Expression* expression, int pos)
      : JumpStatement(zone, pos), expression_(expression) { }

 private:
  Expression* expression_;
};


class WithStatement final : public Statement {
 public:
  DECLARE_NODE_TYPE(WithStatement)

  Scope* scope() { return scope_; }
  Expression* expression() const { return expression_; }
  void set_expression(Expression* e) { expression_ = e; }
  Statement* statement() const { return statement_; }
  void set_statement(Statement* s) { statement_ = s; }

  void set_base_id(int id) { base_id_ = id; }
  static int num_ids() { return parent_num_ids() + 2; }
  BailoutId ToObjectId() const { return BailoutId(local_id(0)); }
  BailoutId EntryId() const { return BailoutId(local_id(1)); }

 protected:
  WithStatement(Zone* zone, Scope* scope, Expression* expression,
                Statement* statement, int pos)
      : Statement(zone, pos),
        scope_(scope),
        expression_(expression),
        statement_(statement),
        base_id_(BailoutId::None().ToInt()) {}
  static int parent_num_ids() { return 0; }

  int base_id() const {
    DCHECK(!BailoutId(base_id_).IsNone());
    return base_id_;
  }

 private:
  int local_id(int n) const { return base_id() + parent_num_ids() + n; }

  Scope* scope_;
  Expression* expression_;
  Statement* statement_;
  int base_id_;
};


class CaseClause final : public Expression {
 public:
  DECLARE_NODE_TYPE(CaseClause)

  bool is_default() const { return label_ == NULL; }
  Expression* label() const {
    CHECK(!is_default());
    return label_;
  }
  void set_label(Expression* e) { label_ = e; }
  Label* body_target() { return &body_target_; }
  ZoneList<Statement*>* statements() const { return statements_; }

  static int num_ids() { return parent_num_ids() + 2; }
  BailoutId EntryId() const { return BailoutId(local_id(0)); }
  TypeFeedbackId CompareId() { return TypeFeedbackId(local_id(1)); }

  Type* compare_type() { return compare_type_; }
  void set_compare_type(Type* type) { compare_type_ = type; }

 protected:
  static int parent_num_ids() { return Expression::num_ids(); }

 private:
  CaseClause(Zone* zone, Expression* label, ZoneList<Statement*>* statements,
             int pos);
  int local_id(int n) const { return base_id() + parent_num_ids() + n; }

  Expression* label_;
  Label body_target_;
  ZoneList<Statement*>* statements_;
  Type* compare_type_;
};


class SwitchStatement final : public BreakableStatement {
 public:
  DECLARE_NODE_TYPE(SwitchStatement)

  void Initialize(Expression* tag, ZoneList<CaseClause*>* cases) {
    tag_ = tag;
    cases_ = cases;
  }

  Expression* tag() const { return tag_; }
  ZoneList<CaseClause*>* cases() const { return cases_; }

  void set_tag(Expression* t) { tag_ = t; }

 protected:
  SwitchStatement(Zone* zone, ZoneList<const AstRawString*>* labels, int pos)
      : BreakableStatement(zone, labels, TARGET_FOR_ANONYMOUS, pos),
        tag_(NULL),
        cases_(NULL) {}

 private:
  Expression* tag_;
  ZoneList<CaseClause*>* cases_;
};


// If-statements always have non-null references to their then- and
// else-parts. When parsing if-statements with no explicit else-part,
// the parser implicitly creates an empty statement. Use the
// HasThenStatement() and HasElseStatement() functions to check if a
// given if-statement has a then- or an else-part containing code.
class IfStatement final : public Statement {
 public:
  DECLARE_NODE_TYPE(IfStatement)

  bool HasThenStatement() const { return !then_statement()->IsEmpty(); }
  bool HasElseStatement() const { return !else_statement()->IsEmpty(); }

  Expression* condition() const { return condition_; }
  Statement* then_statement() const { return then_statement_; }
  Statement* else_statement() const { return else_statement_; }

  void set_condition(Expression* e) { condition_ = e; }
  void set_then_statement(Statement* s) { then_statement_ = s; }
  void set_else_statement(Statement* s) { else_statement_ = s; }

  bool IsJump() const override {
    return HasThenStatement() && then_statement()->IsJump()
        && HasElseStatement() && else_statement()->IsJump();
  }

  void set_base_id(int id) { base_id_ = id; }
  static int num_ids() { return parent_num_ids() + 3; }
  BailoutId IfId() const { return BailoutId(local_id(0)); }
  BailoutId ThenId() const { return BailoutId(local_id(1)); }
  BailoutId ElseId() const { return BailoutId(local_id(2)); }

 protected:
  IfStatement(Zone* zone, Expression* condition, Statement* then_statement,
              Statement* else_statement, int pos)
      : Statement(zone, pos),
        condition_(condition),
        then_statement_(then_statement),
        else_statement_(else_statement),
        base_id_(BailoutId::None().ToInt()) {}
  static int parent_num_ids() { return 0; }

  int base_id() const {
    DCHECK(!BailoutId(base_id_).IsNone());
    return base_id_;
  }

 private:
  int local_id(int n) const { return base_id() + parent_num_ids() + n; }

  Expression* condition_;
  Statement* then_statement_;
  Statement* else_statement_;
  int base_id_;
};


class TryStatement : public Statement {
 public:
  Block* try_block() const { return try_block_; }
  void set_try_block(Block* b) { try_block_ = b; }

 protected:
  TryStatement(Zone* zone, Block* try_block, int pos)
      : Statement(zone, pos), try_block_(try_block) {}

 private:
  Block* try_block_;
};


class TryCatchStatement final : public TryStatement {
 public:
  DECLARE_NODE_TYPE(TryCatchStatement)

  Scope* scope() { return scope_; }
  Variable* variable() { return variable_; }
  Block* catch_block() const { return catch_block_; }
  void set_catch_block(Block* b) { catch_block_ = b; }

 protected:
  TryCatchStatement(Zone* zone, Block* try_block, Scope* scope,
                    Variable* variable, Block* catch_block, int pos)
      : TryStatement(zone, try_block, pos),
        scope_(scope),
        variable_(variable),
        catch_block_(catch_block) {}

 private:
  Scope* scope_;
  Variable* variable_;
  Block* catch_block_;
};


class TryFinallyStatement final : public TryStatement {
 public:
  DECLARE_NODE_TYPE(TryFinallyStatement)

  Block* finally_block() const { return finally_block_; }
  void set_finally_block(Block* b) { finally_block_ = b; }

 protected:
  TryFinallyStatement(Zone* zone, Block* try_block, Block* finally_block,
                      int pos)
      : TryStatement(zone, try_block, pos), finally_block_(finally_block) {}

 private:
  Block* finally_block_;
};


class DebuggerStatement final : public Statement {
 public:
  DECLARE_NODE_TYPE(DebuggerStatement)

  void set_base_id(int id) { base_id_ = id; }
  static int num_ids() { return parent_num_ids() + 1; }
  BailoutId DebugBreakId() const { return BailoutId(local_id(0)); }

 protected:
  explicit DebuggerStatement(Zone* zone, int pos)
      : Statement(zone, pos), base_id_(BailoutId::None().ToInt()) {}
  static int parent_num_ids() { return 0; }

  int base_id() const {
    DCHECK(!BailoutId(base_id_).IsNone());
    return base_id_;
  }

 private:
  int local_id(int n) const { return base_id() + parent_num_ids() + n; }

  int base_id_;
};


class EmptyStatement final : public Statement {
 public:
  DECLARE_NODE_TYPE(EmptyStatement)

 protected:
  explicit EmptyStatement(Zone* zone, int pos): Statement(zone, pos) {}
};


// Delegates to another statement, which may be overwritten.
// This was introduced to implement ES2015 Annex B3.3 for conditionally making
// sloppy-mode block-scoped functions have a var binding, which is changed
// from one statement to another during parsing.
class SloppyBlockFunctionStatement final : public Statement {
 public:
  DECLARE_NODE_TYPE(SloppyBlockFunctionStatement)

  Statement* statement() const { return statement_; }
  void set_statement(Statement* statement) { statement_ = statement; }
  Scope* scope() const { return scope_; }

 private:
  SloppyBlockFunctionStatement(Zone* zone, Statement* statement, Scope* scope)
      : Statement(zone, RelocInfo::kNoPosition),
        statement_(statement),
        scope_(scope) {}

  Statement* statement_;
  Scope* const scope_;
};


class Literal final : public Expression {
 public:
  DECLARE_NODE_TYPE(Literal)

  bool IsPropertyName() const override { return value_->IsPropertyName(); }

  Handle<String> AsPropertyName() {
    DCHECK(IsPropertyName());
    return Handle<String>::cast(value());
  }

  const AstRawString* AsRawPropertyName() {
    DCHECK(IsPropertyName());
    return value_->AsString();
  }

  bool ToBooleanIsTrue() const override { return value()->BooleanValue(); }
  bool ToBooleanIsFalse() const override { return !value()->BooleanValue(); }

  Handle<Object> value() const { return value_->value(); }
  const AstValue* raw_value() const { return value_; }

  // Support for using Literal as a HashMap key. NOTE: Currently, this works
  // only for string and number literals!
  uint32_t Hash();
  static bool Match(void* literal1, void* literal2);

  static int num_ids() { return parent_num_ids() + 1; }
  TypeFeedbackId LiteralFeedbackId() const {
    return TypeFeedbackId(local_id(0));
  }

 protected:
  Literal(Zone* zone, const AstValue* value, int position)
      : Expression(zone, position), value_(value) {}
  static int parent_num_ids() { return Expression::num_ids(); }

 private:
  int local_id(int n) const { return base_id() + parent_num_ids() + n; }

  const AstValue* value_;
};


class AstLiteralReindexer;

// Base class for literals that needs space in the corresponding JSFunction.
class MaterializedLiteral : public Expression {
 public:
  MaterializedLiteral* AsMaterializedLiteral() final { return this; }

  int literal_index() { return literal_index_; }

  int depth() const {
    // only callable after initialization.
    DCHECK(depth_ >= 1);
    return depth_;
  }

 protected:
  MaterializedLiteral(Zone* zone, int literal_index, int pos)
      : Expression(zone, pos),
        literal_index_(literal_index),
        is_simple_(false),
        depth_(0) {}

  // A materialized literal is simple if the values consist of only
  // constants and simple object and array literals.
  bool is_simple() const { return is_simple_; }
  void set_is_simple(bool is_simple) { is_simple_ = is_simple; }
  friend class CompileTimeValue;

  void set_depth(int depth) {
    DCHECK(depth >= 1);
    depth_ = depth;
  }

  // Populate the constant properties/elements fixed array.
  void BuildConstants(Isolate* isolate);
  friend class ArrayLiteral;
  friend class ObjectLiteral;

  // If the expression is a literal, return the literal value;
  // if the expression is a materialized literal and is simple return a
  // compile time value as encoded by CompileTimeValue::GetValue().
  // Otherwise, return undefined literal as the placeholder
  // in the object literal boilerplate.
  Handle<Object> GetBoilerplateValue(Expression* expression, Isolate* isolate);

 private:
  int literal_index_;
  bool is_simple_;
  int depth_;

  friend class AstLiteralReindexer;
};


// Property is used for passing information
// about an object literal's properties from the parser
// to the code generator.
class ObjectLiteralProperty final : public ZoneObject {
 public:
  enum Kind {
    CONSTANT,              // Property with constant value (compile time).
    COMPUTED,              // Property with computed value (execution time).
    MATERIALIZED_LITERAL,  // Property value is a materialized literal.
    GETTER, SETTER,        // Property is an accessor function.
    PROTOTYPE              // Property is __proto__.
  };

  Expression* key() { return key_; }
  Expression* value() { return value_; }
  Kind kind() { return kind_; }

  void set_key(Expression* e) { key_ = e; }
  void set_value(Expression* e) { value_ = e; }

  // Type feedback information.
  bool IsMonomorphic() { return !receiver_type_.is_null(); }
  Handle<Map> GetReceiverType() { return receiver_type_; }

  bool IsCompileTimeValue();

  void set_emit_store(bool emit_store);
  bool emit_store();

  bool is_static() const { return is_static_; }
  bool is_computed_name() const { return is_computed_name_; }

  FeedbackVectorSlot GetSlot(int offset = 0) const {
    DCHECK_LT(offset, static_cast<int>(arraysize(slots_)));
    return slots_[offset];
  }
  void SetSlot(FeedbackVectorSlot slot, int offset = 0) {
    DCHECK_LT(offset, static_cast<int>(arraysize(slots_)));
    slots_[offset] = slot;
  }

  void set_receiver_type(Handle<Map> map) { receiver_type_ = map; }

  bool NeedsSetFunctionName() const;

 protected:
  friend class AstNodeFactory;

  ObjectLiteralProperty(Expression* key, Expression* value, Kind kind,
                        bool is_static, bool is_computed_name);
  ObjectLiteralProperty(AstValueFactory* ast_value_factory, Expression* key,
                        Expression* value, bool is_static,
                        bool is_computed_name);

 private:
  Expression* key_;
  Expression* value_;
  FeedbackVectorSlot slots_[2];
  Kind kind_;
  bool emit_store_;
  bool is_static_;
  bool is_computed_name_;
  Handle<Map> receiver_type_;
};


// An object literal has a boilerplate object that is used
// for minimizing the work when constructing it at runtime.
class ObjectLiteral final : public MaterializedLiteral {
 public:
  typedef ObjectLiteralProperty Property;

  DECLARE_NODE_TYPE(ObjectLiteral)

  Handle<FixedArray> constant_properties() const {
    return constant_properties_;
  }
  int properties_count() const { return constant_properties_->length() / 2; }
  ZoneList<Property*>* properties() const { return properties_; }
  bool fast_elements() const { return fast_elements_; }
  bool may_store_doubles() const { return may_store_doubles_; }
  bool has_elements() const { return has_elements_; }
  bool has_shallow_properties() const {
    return depth() == 1 && !has_elements() && !may_store_doubles();
  }

  // Decide if a property should be in the object boilerplate.
  static bool IsBoilerplateProperty(Property* property);

  // Populate the constant properties fixed array.
  void BuildConstantProperties(Isolate* isolate);

  // Mark all computed expressions that are bound to a key that
  // is shadowed by a later occurrence of the same key. For the
  // marked expressions, no store code is emitted.
  void CalculateEmitStore(Zone* zone);

  // Assemble bitfield of flags for the CreateObjectLiteral helper.
  int ComputeFlags(bool disable_mementos = false) const {
    int flags = fast_elements() ? kFastElements : kNoFlags;
    if (has_shallow_properties()) {
      flags |= kShallowProperties;
    }
    if (disable_mementos) {
      flags |= kDisableMementos;
    }
    return flags;
  }

  enum Flags {
    kNoFlags = 0,
    kFastElements = 1,
    kShallowProperties = 1 << 1,
    kDisableMementos = 1 << 2
  };

  struct Accessors: public ZoneObject {
    Accessors() : getter(NULL), setter(NULL) {}
    ObjectLiteralProperty* getter;
    ObjectLiteralProperty* setter;
  };

  BailoutId CreateLiteralId() const { return BailoutId(local_id(0)); }

  // Return an AST id for a property that is used in simulate instructions.
  BailoutId GetIdForPropertyName(int i) {
    return BailoutId(local_id(2 * i + 1));
  }
  BailoutId GetIdForPropertySet(int i) {
    return BailoutId(local_id(2 * i + 2));
  }

  // Unlike other AST nodes, this number of bailout IDs allocated for an
  // ObjectLiteral can vary, so num_ids() is not a static method.
  int num_ids() const {
    return parent_num_ids() + 1 + 2 * properties()->length();
  }

  // Object literals need one feedback slot for each non-trivial value, as well
  // as some slots for home objects.
  void AssignFeedbackVectorSlots(Isolate* isolate, FeedbackVectorSpec* spec,
                                 FeedbackVectorSlotCache* cache) override;

 protected:
  ObjectLiteral(Zone* zone, ZoneList<Property*>* properties, int literal_index,
                int boilerplate_properties, int pos)
      : MaterializedLiteral(zone, literal_index, pos),
        properties_(properties),
        boilerplate_properties_(boilerplate_properties),
        fast_elements_(false),
        has_elements_(false),
        may_store_doubles_(false) {}
  static int parent_num_ids() { return MaterializedLiteral::num_ids(); }

 private:
  int local_id(int n) const { return base_id() + parent_num_ids() + n; }
  Handle<FixedArray> constant_properties_;
  ZoneList<Property*>* properties_;
  int boilerplate_properties_;
  bool fast_elements_;
  bool has_elements_;
  bool may_store_doubles_;
  FeedbackVectorSlot slot_;
};


// A map from property names to getter/setter pairs allocated in the zone.
class AccessorTable : public TemplateHashMap<Literal, ObjectLiteral::Accessors,
                                             ZoneAllocationPolicy> {
 public:
  explicit AccessorTable(Zone* zone)
      : TemplateHashMap<Literal, ObjectLiteral::Accessors,
                        ZoneAllocationPolicy>(Literal::Match,
                                              ZoneAllocationPolicy(zone)),
        zone_(zone) {}

  Iterator lookup(Literal* literal) {
    Iterator it = find(literal, true, ZoneAllocationPolicy(zone_));
    if (it->second == NULL) it->second = new (zone_) ObjectLiteral::Accessors();
    return it;
  }

 private:
  Zone* zone_;
};


// Node for capturing a regexp literal.
class RegExpLiteral final : public MaterializedLiteral {
 public:
  DECLARE_NODE_TYPE(RegExpLiteral)

  Handle<String> pattern() const { return pattern_->string(); }
  int flags() const { return flags_; }

 protected:
  RegExpLiteral(Zone* zone, const AstRawString* pattern, int flags,
                int literal_index, int pos)
      : MaterializedLiteral(zone, literal_index, pos),
        pattern_(pattern),
        flags_(flags) {
    set_depth(1);
  }

 private:
  const AstRawString* const pattern_;
  int const flags_;
};


// An array literal has a literals object that is used
// for minimizing the work when constructing it at runtime.
class ArrayLiteral final : public MaterializedLiteral {
 public:
  DECLARE_NODE_TYPE(ArrayLiteral)

  Handle<FixedArray> constant_elements() const { return constant_elements_; }
  ElementsKind constant_elements_kind() const {
    DCHECK_EQ(2, constant_elements_->length());
    return static_cast<ElementsKind>(
        Smi::cast(constant_elements_->get(0))->value());
  }

  ZoneList<Expression*>* values() const { return values_; }

  BailoutId CreateLiteralId() const { return BailoutId(local_id(0)); }

  // Return an AST id for an element that is used in simulate instructions.
  BailoutId GetIdForElement(int i) { return BailoutId(local_id(i + 1)); }

  // Unlike other AST nodes, this number of bailout IDs allocated for an
  // ArrayLiteral can vary, so num_ids() is not a static method.
  int num_ids() const { return parent_num_ids() + 1 + values()->length(); }

  // Populate the constant elements fixed array.
  void BuildConstantElements(Isolate* isolate);

  // Assemble bitfield of flags for the CreateArrayLiteral helper.
  int ComputeFlags(bool disable_mementos = false) const {
    int flags = depth() == 1 ? kShallowElements : kNoFlags;
    if (disable_mementos) {
      flags |= kDisableMementos;
    }
    return flags;
  }

  // Provide a mechanism for iterating through values to rewrite spreads.
  ZoneList<Expression*>::iterator FirstSpread() const {
    return (first_spread_index_ >= 0) ? values_->begin() + first_spread_index_
                                      : values_->end();
  }
  ZoneList<Expression*>::iterator EndValue() const { return values_->end(); }

  // Rewind an array literal omitting everything from the first spread on.
  void RewindSpreads() {
    values_->Rewind(first_spread_index_);
    first_spread_index_ = -1;
  }

  enum Flags {
    kNoFlags = 0,
    kShallowElements = 1,
    kDisableMementos = 1 << 1
  };

  void AssignFeedbackVectorSlots(Isolate* isolate, FeedbackVectorSpec* spec,
                                 FeedbackVectorSlotCache* cache) override;
  FeedbackVectorSlot LiteralFeedbackSlot() const { return literal_slot_; }

 protected:
  ArrayLiteral(Zone* zone, ZoneList<Expression*>* values,
               int first_spread_index, int literal_index, int pos)
      : MaterializedLiteral(zone, literal_index, pos),
        values_(values),
        first_spread_index_(first_spread_index) {}
  static int parent_num_ids() { return MaterializedLiteral::num_ids(); }

 private:
  int local_id(int n) const { return base_id() + parent_num_ids() + n; }

  Handle<FixedArray> constant_elements_;
  ZoneList<Expression*>* values_;
  int first_spread_index_;
  FeedbackVectorSlot literal_slot_;
};


class VariableProxy final : public Expression {
 public:
  DECLARE_NODE_TYPE(VariableProxy)

  bool IsValidReferenceExpression() const override {
    return !is_this() && !is_new_target();
  }

  bool IsArguments() const { return is_resolved() && var()->is_arguments(); }

  Handle<String> name() const { return raw_name()->string(); }
  const AstRawString* raw_name() const {
    return is_resolved() ? var_->raw_name() : raw_name_;
  }

  Variable* var() const {
    DCHECK(is_resolved());
    return var_;
  }
  void set_var(Variable* v) {
    DCHECK(!is_resolved());
    DCHECK_NOT_NULL(v);
    var_ = v;
  }

  bool is_this() const { return IsThisField::decode(bit_field_); }

  bool is_assigned() const { return IsAssignedField::decode(bit_field_); }
  void set_is_assigned() {
    bit_field_ = IsAssignedField::update(bit_field_, true);
  }

  bool is_resolved() const { return IsResolvedField::decode(bit_field_); }
  void set_is_resolved() {
    bit_field_ = IsResolvedField::update(bit_field_, true);
  }

  bool is_new_target() const { return IsNewTargetField::decode(bit_field_); }
  void set_is_new_target() {
    bit_field_ = IsNewTargetField::update(bit_field_, true);
  }

  int end_position() const { return end_position_; }

  // Bind this proxy to the variable var.
  void BindTo(Variable* var);

  bool UsesVariableFeedbackSlot() const {
    return var()->IsUnallocated() || var()->IsLookupSlot();
  }

  void AssignFeedbackVectorSlots(Isolate* isolate, FeedbackVectorSpec* spec,
                                 FeedbackVectorSlotCache* cache) override;

  FeedbackVectorSlot VariableFeedbackSlot() { return variable_feedback_slot_; }

  static int num_ids() { return parent_num_ids() + 1; }
  BailoutId BeforeId() const { return BailoutId(local_id(0)); }

 protected:
  VariableProxy(Zone* zone, Variable* var, int start_position,
                int end_position);

  VariableProxy(Zone* zone, const AstRawString* name,
                Variable::Kind variable_kind, int start_position,
                int end_position);
  static int parent_num_ids() { return Expression::num_ids(); }
  int local_id(int n) const { return base_id() + parent_num_ids() + n; }

  class IsThisField : public BitField8<bool, 0, 1> {};
  class IsAssignedField : public BitField8<bool, 1, 1> {};
  class IsResolvedField : public BitField8<bool, 2, 1> {};
  class IsNewTargetField : public BitField8<bool, 3, 1> {};

  // Start with 16-bit (or smaller) field, which should get packed together
  // with Expression's trailing 16-bit field.
  uint8_t bit_field_;
  FeedbackVectorSlot variable_feedback_slot_;
  union {
    const AstRawString* raw_name_;  // if !is_resolved_
    Variable* var_;                 // if is_resolved_
  };
  // Position is stored in the AstNode superclass, but VariableProxy needs to
  // know its end position too (for error messages). It cannot be inferred from
  // the variable name length because it can contain escapes.
  int end_position_;
};


// Left-hand side can only be a property, a global or a (parameter or local)
// slot.
enum LhsKind {
  VARIABLE,
  NAMED_PROPERTY,
  KEYED_PROPERTY,
  NAMED_SUPER_PROPERTY,
  KEYED_SUPER_PROPERTY
};


class Property final : public Expression {
 public:
  DECLARE_NODE_TYPE(Property)

  bool IsValidReferenceExpression() const override { return true; }

  Expression* obj() const { return obj_; }
  Expression* key() const { return key_; }

  void set_obj(Expression* e) { obj_ = e; }
  void set_key(Expression* e) { key_ = e; }

  static int num_ids() { return parent_num_ids() + 1; }
  BailoutId LoadId() const { return BailoutId(local_id(0)); }

  bool IsStringAccess() const {
    return IsStringAccessField::decode(bit_field_);
  }

  // Type feedback information.
  bool IsMonomorphic() override { return receiver_types_.length() == 1; }
  SmallMapList* GetReceiverTypes() override { return &receiver_types_; }
  KeyedAccessStoreMode GetStoreMode() const override { return STANDARD_STORE; }
  IcCheckType GetKeyType() const override {
    return KeyTypeField::decode(bit_field_);
  }
  bool IsUninitialized() const {
    return !is_for_call() && HasNoTypeInformation();
  }
  bool HasNoTypeInformation() const {
    return GetInlineCacheState() == UNINITIALIZED;
  }
  InlineCacheState GetInlineCacheState() const {
    return InlineCacheStateField::decode(bit_field_);
  }
  void set_is_string_access(bool b) {
    bit_field_ = IsStringAccessField::update(bit_field_, b);
  }
  void set_key_type(IcCheckType key_type) {
    bit_field_ = KeyTypeField::update(bit_field_, key_type);
  }
  void set_inline_cache_state(InlineCacheState state) {
    bit_field_ = InlineCacheStateField::update(bit_field_, state);
  }
  void mark_for_call() {
    bit_field_ = IsForCallField::update(bit_field_, true);
  }
  bool is_for_call() const { return IsForCallField::decode(bit_field_); }

  bool IsSuperAccess() { return obj()->IsSuperPropertyReference(); }

  void AssignFeedbackVectorSlots(Isolate* isolate, FeedbackVectorSpec* spec,
                                 FeedbackVectorSlotCache* cache) override {
    FeedbackVectorSlotKind kind = key()->IsPropertyName()
                                      ? FeedbackVectorSlotKind::LOAD_IC
                                      : FeedbackVectorSlotKind::KEYED_LOAD_IC;
    property_feedback_slot_ = spec->AddSlot(kind);
  }

  FeedbackVectorSlot PropertyFeedbackSlot() const {
    return property_feedback_slot_;
  }

  static LhsKind GetAssignType(Property* property) {
    if (property == NULL) return VARIABLE;
    bool super_access = property->IsSuperAccess();
    return (property->key()->IsPropertyName())
               ? (super_access ? NAMED_SUPER_PROPERTY : NAMED_PROPERTY)
               : (super_access ? KEYED_SUPER_PROPERTY : KEYED_PROPERTY);
  }

 protected:
  Property(Zone* zone, Expression* obj, Expression* key, int pos)
      : Expression(zone, pos),
        bit_field_(IsForCallField::encode(false) |
                   IsStringAccessField::encode(false) |
                   InlineCacheStateField::encode(UNINITIALIZED)),
        obj_(obj),
        key_(key) {}
  static int parent_num_ids() { return Expression::num_ids(); }

 private:
  int local_id(int n) const { return base_id() + parent_num_ids() + n; }

  class IsForCallField : public BitField8<bool, 0, 1> {};
  class IsStringAccessField : public BitField8<bool, 1, 1> {};
  class KeyTypeField : public BitField8<IcCheckType, 2, 1> {};
  class InlineCacheStateField : public BitField8<InlineCacheState, 3, 4> {};
  uint8_t bit_field_;
  FeedbackVectorSlot property_feedback_slot_;
  Expression* obj_;
  Expression* key_;
  SmallMapList receiver_types_;
};


class Call final : public Expression {
 public:
  DECLARE_NODE_TYPE(Call)

  Expression* expression() const { return expression_; }
  ZoneList<Expression*>* arguments() const { return arguments_; }

  void set_expression(Expression* e) { expression_ = e; }

  // Type feedback information.
  void AssignFeedbackVectorSlots(Isolate* isolate, FeedbackVectorSpec* spec,
                                 FeedbackVectorSlotCache* cache) override;

  FeedbackVectorSlot CallFeedbackSlot() const { return stub_slot_; }

  FeedbackVectorSlot CallFeedbackICSlot() const { return ic_slot_; }

  SmallMapList* GetReceiverTypes() override {
    if (expression()->IsProperty()) {
      return expression()->AsProperty()->GetReceiverTypes();
    }
    return NULL;
  }

  bool IsMonomorphic() override {
    if (expression()->IsProperty()) {
      return expression()->AsProperty()->IsMonomorphic();
    }
    return !target_.is_null();
  }

  bool global_call() const {
    VariableProxy* proxy = expression_->AsVariableProxy();
    return proxy != NULL && proxy->var()->IsUnallocatedOrGlobalSlot();
  }

  bool known_global_function() const {
    return global_call() && !target_.is_null();
  }

  Handle<JSFunction> target() { return target_; }

  Handle<AllocationSite> allocation_site() { return allocation_site_; }

  void SetKnownGlobalTarget(Handle<JSFunction> target) {
    target_ = target;
    set_is_uninitialized(false);
  }
  void set_target(Handle<JSFunction> target) { target_ = target; }
  void set_allocation_site(Handle<AllocationSite> site) {
    allocation_site_ = site;
  }

  static int num_ids() { return parent_num_ids() + 4; }
  BailoutId ReturnId() const { return BailoutId(local_id(0)); }
  BailoutId EvalId() const { return BailoutId(local_id(1)); }
  BailoutId LookupId() const { return BailoutId(local_id(2)); }
  BailoutId CallId() const { return BailoutId(local_id(3)); }

  bool is_uninitialized() const {
    return IsUninitializedField::decode(bit_field_);
  }
  void set_is_uninitialized(bool b) {
    bit_field_ = IsUninitializedField::update(bit_field_, b);
  }

  TailCallMode tail_call_mode() const {
    return IsTailField::decode(bit_field_) ? TailCallMode::kAllow
                                           : TailCallMode::kDisallow;
  }
  void MarkTail() override {
    bit_field_ = IsTailField::update(bit_field_, true);
  }

  enum CallType {
    POSSIBLY_EVAL_CALL,
    GLOBAL_CALL,
    LOOKUP_SLOT_CALL,
    NAMED_PROPERTY_CALL,
    KEYED_PROPERTY_CALL,
    NAMED_SUPER_PROPERTY_CALL,
    KEYED_SUPER_PROPERTY_CALL,
    SUPER_CALL,
    OTHER_CALL
  };

  // Helpers to determine how to handle the call.
  CallType GetCallType(Isolate* isolate) const;
  bool IsUsingCallFeedbackSlot(Isolate* isolate) const;
  bool IsUsingCallFeedbackICSlot(Isolate* isolate) const;

#ifdef DEBUG
  // Used to assert that the FullCodeGenerator records the return site.
  bool return_is_recorded_;
#endif

 protected:
  Call(Zone* zone, Expression* expression, ZoneList<Expression*>* arguments,
       int pos)
      : Expression(zone, pos),
        expression_(expression),
        arguments_(arguments),
        bit_field_(IsUninitializedField::encode(false)) {
    if (expression->IsProperty()) {
      expression->AsProperty()->mark_for_call();
    }
  }
  static int parent_num_ids() { return Expression::num_ids(); }

 private:
  int local_id(int n) const { return base_id() + parent_num_ids() + n; }

  FeedbackVectorSlot ic_slot_;
  FeedbackVectorSlot stub_slot_;
  Expression* expression_;
  ZoneList<Expression*>* arguments_;
  Handle<JSFunction> target_;
  Handle<AllocationSite> allocation_site_;
  class IsUninitializedField : public BitField8<bool, 0, 1> {};
  class IsTailField : public BitField8<bool, 1, 1> {};
  uint8_t bit_field_;
};


class CallNew final : public Expression {
 public:
  DECLARE_NODE_TYPE(CallNew)

  Expression* expression() const { return expression_; }
  ZoneList<Expression*>* arguments() const { return arguments_; }

  void set_expression(Expression* e) { expression_ = e; }

  // Type feedback information.
  void AssignFeedbackVectorSlots(Isolate* isolate, FeedbackVectorSpec* spec,
                                 FeedbackVectorSlotCache* cache) override {
    callnew_feedback_slot_ = spec->AddGeneralSlot();
  }

  FeedbackVectorSlot CallNewFeedbackSlot() {
    DCHECK(!callnew_feedback_slot_.IsInvalid());
    return callnew_feedback_slot_;
  }

  bool IsMonomorphic() override { return is_monomorphic_; }
  Handle<JSFunction> target() const { return target_; }
  Handle<AllocationSite> allocation_site() const {
    return allocation_site_;
  }

  static int num_ids() { return parent_num_ids() + 1; }
  static int feedback_slots() { return 1; }
  BailoutId ReturnId() const { return BailoutId(local_id(0)); }

  void set_allocation_site(Handle<AllocationSite> site) {
    allocation_site_ = site;
  }
  void set_is_monomorphic(bool monomorphic) { is_monomorphic_ = monomorphic; }
  void set_target(Handle<JSFunction> target) { target_ = target; }
  void SetKnownGlobalTarget(Handle<JSFunction> target) {
    target_ = target;
    is_monomorphic_ = true;
  }

 protected:
  CallNew(Zone* zone, Expression* expression, ZoneList<Expression*>* arguments,
          int pos)
      : Expression(zone, pos),
        expression_(expression),
        arguments_(arguments),
        is_monomorphic_(false) {}

  static int parent_num_ids() { return Expression::num_ids(); }

 private:
  int local_id(int n) const { return base_id() + parent_num_ids() + n; }

  Expression* expression_;
  ZoneList<Expression*>* arguments_;
  bool is_monomorphic_;
  Handle<JSFunction> target_;
  Handle<AllocationSite> allocation_site_;
  FeedbackVectorSlot callnew_feedback_slot_;
};


// The CallRuntime class does not represent any official JavaScript
// language construct. Instead it is used to call a C or JS function
// with a set of arguments. This is used from the builtins that are
// implemented in JavaScript (see "v8natives.js").
class CallRuntime final : public Expression {
 public:
  DECLARE_NODE_TYPE(CallRuntime)

  ZoneList<Expression*>* arguments() const { return arguments_; }
  bool is_jsruntime() const { return function_ == NULL; }

  int context_index() const {
    DCHECK(is_jsruntime());
    return context_index_;
  }
  const Runtime::Function* function() const {
    DCHECK(!is_jsruntime());
    return function_;
  }

  static int num_ids() { return parent_num_ids() + 1; }
  BailoutId CallId() { return BailoutId(local_id(0)); }

  const char* debug_name() {
    return is_jsruntime() ? "(context function)" : function_->name;
  }

 protected:
  CallRuntime(Zone* zone, const Runtime::Function* function,
              ZoneList<Expression*>* arguments, int pos)
      : Expression(zone, pos), function_(function), arguments_(arguments) {}

  CallRuntime(Zone* zone, int context_index, ZoneList<Expression*>* arguments,
              int pos)
      : Expression(zone, pos),
        function_(NULL),
        context_index_(context_index),
        arguments_(arguments) {}

  static int parent_num_ids() { return Expression::num_ids(); }

 private:
  int local_id(int n) const { return base_id() + parent_num_ids() + n; }

  const Runtime::Function* function_;
  int context_index_;
  ZoneList<Expression*>* arguments_;
};


class UnaryOperation final : public Expression {
 public:
  DECLARE_NODE_TYPE(UnaryOperation)

  Token::Value op() const { return op_; }
  Expression* expression() const { return expression_; }
  void set_expression(Expression* e) { expression_ = e; }

  // For unary not (Token::NOT), the AST ids where true and false will
  // actually be materialized, respectively.
  static int num_ids() { return parent_num_ids() + 2; }
  BailoutId MaterializeTrueId() const { return BailoutId(local_id(0)); }
  BailoutId MaterializeFalseId() const { return BailoutId(local_id(1)); }

  void RecordToBooleanTypeFeedback(TypeFeedbackOracle* oracle) override;

 protected:
  UnaryOperation(Zone* zone, Token::Value op, Expression* expression, int pos)
      : Expression(zone, pos), op_(op), expression_(expression) {
    DCHECK(Token::IsUnaryOp(op));
  }
  static int parent_num_ids() { return Expression::num_ids(); }

 private:
  int local_id(int n) const { return base_id() + parent_num_ids() + n; }

  Token::Value op_;
  Expression* expression_;
};


class BinaryOperation final : public Expression {
 public:
  DECLARE_NODE_TYPE(BinaryOperation)

  Token::Value op() const { return static_cast<Token::Value>(op_); }
  Expression* left() const { return left_; }
  void set_left(Expression* e) { left_ = e; }
  Expression* right() const { return right_; }
  void set_right(Expression* e) { right_ = e; }
  Handle<AllocationSite> allocation_site() const { return allocation_site_; }
  void set_allocation_site(Handle<AllocationSite> allocation_site) {
    allocation_site_ = allocation_site;
  }

  void MarkTail() override {
    switch (op()) {
      case Token::COMMA:
      case Token::AND:
      case Token::OR:
        right_->MarkTail();
      default:
        break;
    }
  }

  // The short-circuit logical operations need an AST ID for their
  // right-hand subexpression.
  static int num_ids() { return parent_num_ids() + 2; }
  BailoutId RightId() const { return BailoutId(local_id(0)); }

  TypeFeedbackId BinaryOperationFeedbackId() const {
    return TypeFeedbackId(local_id(1));
  }
  Maybe<int> fixed_right_arg() const {
    return has_fixed_right_arg_ ? Just(fixed_right_arg_value_) : Nothing<int>();
  }
  void set_fixed_right_arg(Maybe<int> arg) {
    has_fixed_right_arg_ = arg.IsJust();
    if (arg.IsJust()) fixed_right_arg_value_ = arg.FromJust();
  }

  void RecordToBooleanTypeFeedback(TypeFeedbackOracle* oracle) override;

 protected:
  BinaryOperation(Zone* zone, Token::Value op, Expression* left,
                  Expression* right, int pos)
      : Expression(zone, pos),
        op_(static_cast<byte>(op)),
        has_fixed_right_arg_(false),
        fixed_right_arg_value_(0),
        left_(left),
        right_(right) {
    DCHECK(Token::IsBinaryOp(op));
  }
  static int parent_num_ids() { return Expression::num_ids(); }

 private:
  int local_id(int n) const { return base_id() + parent_num_ids() + n; }

  const byte op_;  // actually Token::Value
  // TODO(rossberg): the fixed arg should probably be represented as a Constant
  // type for the RHS. Currenty it's actually a Maybe<int>
  bool has_fixed_right_arg_;
  int fixed_right_arg_value_;
  Expression* left_;
  Expression* right_;
  Handle<AllocationSite> allocation_site_;
};


class CountOperation final : public Expression {
 public:
  DECLARE_NODE_TYPE(CountOperation)

  bool is_prefix() const { return IsPrefixField::decode(bit_field_); }
  bool is_postfix() const { return !is_prefix(); }

  Token::Value op() const { return TokenField::decode(bit_field_); }
  Token::Value binary_op() {
    return (op() == Token::INC) ? Token::ADD : Token::SUB;
  }

  Expression* expression() const { return expression_; }
  void set_expression(Expression* e) { expression_ = e; }

  bool IsMonomorphic() override { return receiver_types_.length() == 1; }
  SmallMapList* GetReceiverTypes() override { return &receiver_types_; }
  IcCheckType GetKeyType() const override {
    return KeyTypeField::decode(bit_field_);
  }
  KeyedAccessStoreMode GetStoreMode() const override {
    return StoreModeField::decode(bit_field_);
  }
  Type* type() const { return type_; }
  void set_key_type(IcCheckType type) {
    bit_field_ = KeyTypeField::update(bit_field_, type);
  }
  void set_store_mode(KeyedAccessStoreMode mode) {
    bit_field_ = StoreModeField::update(bit_field_, mode);
  }
  void set_type(Type* type) { type_ = type; }

  static int num_ids() { return parent_num_ids() + 4; }
  BailoutId AssignmentId() const { return BailoutId(local_id(0)); }
  BailoutId ToNumberId() const { return BailoutId(local_id(1)); }
  TypeFeedbackId CountBinOpFeedbackId() const {
    return TypeFeedbackId(local_id(2));
  }
  TypeFeedbackId CountStoreFeedbackId() const {
    return TypeFeedbackId(local_id(3));
  }

  void AssignFeedbackVectorSlots(Isolate* isolate, FeedbackVectorSpec* spec,
                                 FeedbackVectorSlotCache* cache) override;
  FeedbackVectorSlot CountSlot() const { return slot_; }

 protected:
  CountOperation(Zone* zone, Token::Value op, bool is_prefix, Expression* expr,
                 int pos)
      : Expression(zone, pos),
        bit_field_(
            IsPrefixField::encode(is_prefix) | KeyTypeField::encode(ELEMENT) |
            StoreModeField::encode(STANDARD_STORE) | TokenField::encode(op)),
        type_(NULL),
        expression_(expr) {}
  static int parent_num_ids() { return Expression::num_ids(); }

 private:
  int local_id(int n) const { return base_id() + parent_num_ids() + n; }

  class IsPrefixField : public BitField16<bool, 0, 1> {};
  class KeyTypeField : public BitField16<IcCheckType, 1, 1> {};
  class StoreModeField : public BitField16<KeyedAccessStoreMode, 2, 3> {};
  class TokenField : public BitField16<Token::Value, 5, 8> {};

  // Starts with 16-bit field, which should get packed together with
  // Expression's trailing 16-bit field.
  uint16_t bit_field_;
  Type* type_;
  Expression* expression_;
  SmallMapList receiver_types_;
  FeedbackVectorSlot slot_;
};


class CompareOperation final : public Expression {
 public:
  DECLARE_NODE_TYPE(CompareOperation)

  Token::Value op() const { return op_; }
  Expression* left() const { return left_; }
  Expression* right() const { return right_; }

  void set_left(Expression* e) { left_ = e; }
  void set_right(Expression* e) { right_ = e; }

  // Type feedback information.
  static int num_ids() { return parent_num_ids() + 1; }
  TypeFeedbackId CompareOperationFeedbackId() const {
    return TypeFeedbackId(local_id(0));
  }
  Type* combined_type() const { return combined_type_; }
  void set_combined_type(Type* type) { combined_type_ = type; }

  // Match special cases.
  bool IsLiteralCompareTypeof(Expression** expr, Handle<String>* check);
  bool IsLiteralCompareUndefined(Expression** expr);
  bool IsLiteralCompareNull(Expression** expr);

 protected:
  CompareOperation(Zone* zone, Token::Value op, Expression* left,
                   Expression* right, int pos)
      : Expression(zone, pos),
        op_(op),
        left_(left),
        right_(right),
        combined_type_(Type::None()) {
    DCHECK(Token::IsCompareOp(op));
  }
  static int parent_num_ids() { return Expression::num_ids(); }

 private:
  int local_id(int n) const { return base_id() + parent_num_ids() + n; }

  Token::Value op_;
  Expression* left_;
  Expression* right_;

  Type* combined_type_;
};


class Spread final : public Expression {
 public:
  DECLARE_NODE_TYPE(Spread)

  Expression* expression() const { return expression_; }
  void set_expression(Expression* e) { expression_ = e; }

  int expression_position() const { return expr_pos_; }

  static int num_ids() { return parent_num_ids(); }

 protected:
  Spread(Zone* zone, Expression* expression, int pos, int expr_pos)
      : Expression(zone, pos), expression_(expression), expr_pos_(expr_pos) {}
  static int parent_num_ids() { return Expression::num_ids(); }

 private:
  int local_id(int n) const { return base_id() + parent_num_ids() + n; }

  Expression* expression_;
  int expr_pos_;
};


class Conditional final : public Expression {
 public:
  DECLARE_NODE_TYPE(Conditional)

  Expression* condition() const { return condition_; }
  Expression* then_expression() const { return then_expression_; }
  Expression* else_expression() const { return else_expression_; }

  void set_condition(Expression* e) { condition_ = e; }
  void set_then_expression(Expression* e) { then_expression_ = e; }
  void set_else_expression(Expression* e) { else_expression_ = e; }

  void MarkTail() override {
    then_expression_->MarkTail();
    else_expression_->MarkTail();
  }

  static int num_ids() { return parent_num_ids() + 2; }
  BailoutId ThenId() const { return BailoutId(local_id(0)); }
  BailoutId ElseId() const { return BailoutId(local_id(1)); }

 protected:
  Conditional(Zone* zone, Expression* condition, Expression* then_expression,
              Expression* else_expression, int position)
      : Expression(zone, position),
        condition_(condition),
        then_expression_(then_expression),
        else_expression_(else_expression) {}
  static int parent_num_ids() { return Expression::num_ids(); }

 private:
  int local_id(int n) const { return base_id() + parent_num_ids() + n; }

  Expression* condition_;
  Expression* then_expression_;
  Expression* else_expression_;
};


class Assignment final : public Expression {
 public:
  DECLARE_NODE_TYPE(Assignment)

  Assignment* AsSimpleAssignment() { return !is_compound() ? this : NULL; }

  Token::Value binary_op() const;

  Token::Value op() const { return TokenField::decode(bit_field_); }
  Expression* target() const { return target_; }
  Expression* value() const { return value_; }

  void set_target(Expression* e) { target_ = e; }
  void set_value(Expression* e) { value_ = e; }

  BinaryOperation* binary_operation() const { return binary_operation_; }

  // This check relies on the definition order of token in token.h.
  bool is_compound() const { return op() > Token::ASSIGN; }

  static int num_ids() { return parent_num_ids() + 2; }
  BailoutId AssignmentId() const { return BailoutId(local_id(0)); }

  // Type feedback information.
  TypeFeedbackId AssignmentFeedbackId() { return TypeFeedbackId(local_id(1)); }
  bool IsMonomorphic() override { return receiver_types_.length() == 1; }
  bool IsUninitialized() const {
    return IsUninitializedField::decode(bit_field_);
  }
  bool HasNoTypeInformation() {
    return IsUninitializedField::decode(bit_field_);
  }
  SmallMapList* GetReceiverTypes() override { return &receiver_types_; }
  IcCheckType GetKeyType() const override {
    return KeyTypeField::decode(bit_field_);
  }
  KeyedAccessStoreMode GetStoreMode() const override {
    return StoreModeField::decode(bit_field_);
  }
  void set_is_uninitialized(bool b) {
    bit_field_ = IsUninitializedField::update(bit_field_, b);
  }
  void set_key_type(IcCheckType key_type) {
    bit_field_ = KeyTypeField::update(bit_field_, key_type);
  }
  void set_store_mode(KeyedAccessStoreMode mode) {
    bit_field_ = StoreModeField::update(bit_field_, mode);
  }

  void AssignFeedbackVectorSlots(Isolate* isolate, FeedbackVectorSpec* spec,
                                 FeedbackVectorSlotCache* cache) override;
  FeedbackVectorSlot AssignmentSlot() const { return slot_; }

 protected:
  Assignment(Zone* zone, Token::Value op, Expression* target, Expression* value,
             int pos);
  static int parent_num_ids() { return Expression::num_ids(); }

 private:
  int local_id(int n) const { return base_id() + parent_num_ids() + n; }

  class IsUninitializedField : public BitField16<bool, 0, 1> {};
  class KeyTypeField
      : public BitField16<IcCheckType, IsUninitializedField::kNext, 1> {};
  class StoreModeField
      : public BitField16<KeyedAccessStoreMode, KeyTypeField::kNext, 3> {};
  class TokenField : public BitField16<Token::Value, StoreModeField::kNext, 8> {
  };

  // Starts with 16-bit field, which should get packed together with
  // Expression's trailing 16-bit field.
  uint16_t bit_field_;
  Expression* target_;
  Expression* value_;
  BinaryOperation* binary_operation_;
  SmallMapList receiver_types_;
  FeedbackVectorSlot slot_;
};


// The RewritableExpression class is a wrapper for AST nodes that wait
// for some potential rewriting.  However, even if such nodes are indeed
// rewritten, the RewritableExpression wrapper nodes will survive in the
// final AST and should be just ignored, i.e., they should be treated as
// equivalent to the wrapped nodes.  For this reason and to simplify later
// phases, RewritableExpressions are considered as exceptions of AST nodes
// in the following sense:
//
// 1. IsRewritableExpression and AsRewritableExpression behave as usual.
// 2. All other Is* and As* methods are practically delegated to the
//    wrapped node, i.e. IsArrayLiteral() will return true iff the
//    wrapped node is an array literal.
//
// Furthermore, an invariant that should be respected is that the wrapped
// node is not a RewritableExpression.
class RewritableExpression : public Expression {
 public:
  DECLARE_NODE_TYPE(RewritableExpression)

  Expression* expression() const { return expr_; }
  bool is_rewritten() const { return is_rewritten_; }

  void Rewrite(Expression* new_expression) {
    DCHECK(!is_rewritten());
    DCHECK_NOT_NULL(new_expression);
    DCHECK(!new_expression->IsRewritableExpression());
    expr_ = new_expression;
    is_rewritten_ = true;
  }

  static int num_ids() { return parent_num_ids(); }

 protected:
  RewritableExpression(Zone* zone, Expression* expression)
      : Expression(zone, expression->position()),
        is_rewritten_(false),
        expr_(expression) {
    DCHECK(!expression->IsRewritableExpression());
  }

 private:
  int local_id(int n) const { return base_id() + parent_num_ids() + n; }

  bool is_rewritten_;
  Expression* expr_;
};

// Our Yield is different from the JS yield in that it "returns" its argument as
// is, without wrapping it in an iterator result object.  Such wrapping, if
// desired, must be done beforehand (see the parser).
class Yield final : public Expression {
 public:
  DECLARE_NODE_TYPE(Yield)

  Expression* generator_object() const { return generator_object_; }
  Expression* expression() const { return expression_; }

  void set_generator_object(Expression* e) { generator_object_ = e; }
  void set_expression(Expression* e) { expression_ = e; }

 protected:
  Yield(Zone* zone, Expression* generator_object, Expression* expression,
        int pos)
      : Expression(zone, pos),
        generator_object_(generator_object),
        expression_(expression) {}

 private:
  Expression* generator_object_;
  Expression* expression_;
};


class Throw final : public Expression {
 public:
  DECLARE_NODE_TYPE(Throw)

  Expression* exception() const { return exception_; }
  void set_exception(Expression* e) { exception_ = e; }

 protected:
  Throw(Zone* zone, Expression* exception, int pos)
      : Expression(zone, pos), exception_(exception) {}

 private:
  Expression* exception_;
};


class FunctionLiteral final : public Expression {
 public:
  enum FunctionType {
    kAnonymousExpression,
    kNamedExpression,
    kDeclaration,
    kAccessorOrMethod
  };

  enum ParameterFlag { kNoDuplicateParameters, kHasDuplicateParameters };

  enum EagerCompileHint { kShouldEagerCompile, kShouldLazyCompile };

  DECLARE_NODE_TYPE(FunctionLiteral)

  Handle<String> name() const { return raw_name_->string(); }
  const AstString* raw_name() const { return raw_name_; }
  void set_raw_name(const AstString* name) { raw_name_ = name; }
  Scope* scope() const { return scope_; }
  ZoneList<Statement*>* body() const { return body_; }
  void set_function_token_position(int pos) { function_token_position_ = pos; }
  int function_token_position() const { return function_token_position_; }
  int start_position() const;
  int end_position() const;
  int SourceSize() const { return end_position() - start_position(); }
  bool is_declaration() const { return IsDeclaration::decode(bitfield_); }
  bool is_named_expression() const {
    return IsNamedExpression::decode(bitfield_);
  }
  bool is_anonymous_expression() const {
    return IsAnonymousExpression::decode(bitfield_);
  }
  LanguageMode language_mode() const;
  bool typed() const;

  static bool NeedsHomeObject(Expression* expr);

  int materialized_literal_count() { return materialized_literal_count_; }
  int expected_property_count() { return expected_property_count_; }
  int parameter_count() { return parameter_count_; }

  bool AllowsLazyCompilation();
  bool AllowsLazyCompilationWithoutContext();

  Handle<String> debug_name() const {
    if (raw_name_ != NULL && !raw_name_->IsEmpty()) {
      return raw_name_->string();
    }
    return inferred_name();
  }

  Handle<String> inferred_name() const {
    if (!inferred_name_.is_null()) {
      DCHECK(raw_inferred_name_ == NULL);
      return inferred_name_;
    }
    if (raw_inferred_name_ != NULL) {
      return raw_inferred_name_->string();
    }
    UNREACHABLE();
    return Handle<String>();
  }

  // Only one of {set_inferred_name, set_raw_inferred_name} should be called.
  void set_inferred_name(Handle<String> inferred_name) {
    DCHECK(!inferred_name.is_null());
    inferred_name_ = inferred_name;
    DCHECK(raw_inferred_name_== NULL || raw_inferred_name_->IsEmpty());
    raw_inferred_name_ = NULL;
  }

  void set_raw_inferred_name(const AstString* raw_inferred_name) {
    DCHECK(raw_inferred_name != NULL);
    raw_inferred_name_ = raw_inferred_name;
    DCHECK(inferred_name_.is_null());
    inferred_name_ = Handle<String>();
  }

  bool pretenure() const { return Pretenure::decode(bitfield_); }
  void set_pretenure() { bitfield_ = Pretenure::update(bitfield_, true); }

  bool has_duplicate_parameters() const {
    return HasDuplicateParameters::decode(bitfield_);
  }

  bool is_function() const { return IsFunction::decode(bitfield_); }

  // This is used as a heuristic on when to eagerly compile a function
  // literal. We consider the following constructs as hints that the
  // function will be called immediately:
  // - (function() { ... })();
  // - var x = function() { ... }();
  bool should_eager_compile() const {
    return ShouldEagerCompile::decode(bitfield_);
  }
  void set_should_eager_compile() {
    bitfield_ = ShouldEagerCompile::update(bitfield_, true);
  }

  // A hint that we expect this function to be called (exactly) once,
  // i.e. we suspect it's an initialization function.
  bool should_be_used_once_hint() const {
    return ShouldBeUsedOnceHint::decode(bitfield_);
  }
  void set_should_be_used_once_hint() {
    bitfield_ = ShouldBeUsedOnceHint::update(bitfield_, true);
  }

  FunctionKind kind() const { return FunctionKindBits::decode(bitfield_); }

  int ast_node_count() { return ast_properties_.node_count(); }
  AstProperties::Flags flags() const { return ast_properties_.flags(); }
  void set_ast_properties(AstProperties* ast_properties) {
    ast_properties_ = *ast_properties;
  }
  const FeedbackVectorSpec* feedback_vector_spec() const {
    return ast_properties_.get_spec();
  }
  bool dont_optimize() { return dont_optimize_reason_ != kNoReason; }
  BailoutReason dont_optimize_reason() { return dont_optimize_reason_; }
  void set_dont_optimize_reason(BailoutReason reason) {
    dont_optimize_reason_ = reason;
  }

  bool IsAnonymousFunctionDefinition() const final {
    return is_anonymous_expression();
  }

 protected:
  FunctionLiteral(Zone* zone, const AstString* name,
                  AstValueFactory* ast_value_factory, Scope* scope,
                  ZoneList<Statement*>* body, int materialized_literal_count,
                  int expected_property_count, int parameter_count,
                  FunctionType function_type,
                  ParameterFlag has_duplicate_parameters,
                  EagerCompileHint eager_compile_hint, FunctionKind kind,
                  int position, bool is_function)
      : Expression(zone, position),
        raw_name_(name),
        scope_(scope),
        body_(body),
        raw_inferred_name_(ast_value_factory->empty_string()),
        ast_properties_(zone),
        dont_optimize_reason_(kNoReason),
        materialized_literal_count_(materialized_literal_count),
        expected_property_count_(expected_property_count),
        parameter_count_(parameter_count),
        function_token_position_(RelocInfo::kNoPosition) {
    bitfield_ =
        IsDeclaration::encode(function_type == kDeclaration) |
        IsNamedExpression::encode(function_type == kNamedExpression) |
        IsAnonymousExpression::encode(function_type == kAnonymousExpression) |
        Pretenure::encode(false) |
        HasDuplicateParameters::encode(has_duplicate_parameters ==
                                       kHasDuplicateParameters) |
        IsFunction::encode(is_function) |
        ShouldEagerCompile::encode(eager_compile_hint == kShouldEagerCompile) |
        FunctionKindBits::encode(kind) | ShouldBeUsedOnceHint::encode(false);
    DCHECK(IsValidFunctionKind(kind));
  }

 private:
  class IsDeclaration : public BitField16<bool, 0, 1> {};
  class IsNamedExpression : public BitField16<bool, 1, 1> {};
  class IsAnonymousExpression : public BitField16<bool, 2, 1> {};
  class Pretenure : public BitField16<bool, 3, 1> {};
  class HasDuplicateParameters : public BitField16<bool, 4, 1> {};
  class IsFunction : public BitField16<bool, 5, 1> {};
  class ShouldEagerCompile : public BitField16<bool, 6, 1> {};
  class ShouldBeUsedOnceHint : public BitField16<bool, 7, 1> {};
  class FunctionKindBits : public BitField16<FunctionKind, 8, 8> {};

  // Start with 16-bit field, which should get packed together
  // with Expression's trailing 16-bit field.
  uint16_t bitfield_;

  const AstString* raw_name_;
  Scope* scope_;
  ZoneList<Statement*>* body_;
  const AstString* raw_inferred_name_;
  Handle<String> inferred_name_;
  AstProperties ast_properties_;
  BailoutReason dont_optimize_reason_;

  int materialized_literal_count_;
  int expected_property_count_;
  int parameter_count_;
  int function_token_position_;
};


class ClassLiteral final : public Expression {
 public:
  typedef ObjectLiteralProperty Property;

  DECLARE_NODE_TYPE(ClassLiteral)

  Scope* scope() const { return scope_; }
  VariableProxy* class_variable_proxy() const { return class_variable_proxy_; }
  Expression* extends() const { return extends_; }
  void set_extends(Expression* e) { extends_ = e; }
  FunctionLiteral* constructor() const { return constructor_; }
  void set_constructor(FunctionLiteral* f) { constructor_ = f; }
  ZoneList<Property*>* properties() const { return properties_; }
  int start_position() const { return position(); }
  int end_position() const { return end_position_; }

  BailoutId EntryId() const { return BailoutId(local_id(0)); }
  BailoutId DeclsId() const { return BailoutId(local_id(1)); }
  BailoutId ExitId() { return BailoutId(local_id(2)); }
  BailoutId CreateLiteralId() const { return BailoutId(local_id(3)); }
  BailoutId PrototypeId() { return BailoutId(local_id(4)); }

  // Return an AST id for a property that is used in simulate instructions.
  BailoutId GetIdForProperty(int i) { return BailoutId(local_id(i + 5)); }

  // Unlike other AST nodes, this number of bailout IDs allocated for an
  // ClassLiteral can vary, so num_ids() is not a static method.
  int num_ids() const { return parent_num_ids() + 5 + properties()->length(); }

  // Object literals need one feedback slot for each non-trivial value, as well
  // as some slots for home objects.
  void AssignFeedbackVectorSlots(Isolate* isolate, FeedbackVectorSpec* spec,
                                 FeedbackVectorSlotCache* cache) override;

  bool NeedsProxySlot() const {
    return class_variable_proxy() != nullptr &&
           class_variable_proxy()->var()->IsUnallocated();
  }

  FeedbackVectorSlot PrototypeSlot() const { return prototype_slot_; }
  FeedbackVectorSlot ProxySlot() const { return proxy_slot_; }

  bool IsAnonymousFunctionDefinition() const final {
    return constructor()->raw_name()->length() == 0;
  }

 protected:
  ClassLiteral(Zone* zone, Scope* scope, VariableProxy* class_variable_proxy,
               Expression* extends, FunctionLiteral* constructor,
               ZoneList<Property*>* properties, int start_position,
               int end_position)
      : Expression(zone, start_position),
        scope_(scope),
        class_variable_proxy_(class_variable_proxy),
        extends_(extends),
        constructor_(constructor),
        properties_(properties),
        end_position_(end_position) {}

  static int parent_num_ids() { return Expression::num_ids(); }

 private:
  int local_id(int n) const { return base_id() + parent_num_ids() + n; }

  Scope* scope_;
  VariableProxy* class_variable_proxy_;
  Expression* extends_;
  FunctionLiteral* constructor_;
  ZoneList<Property*>* properties_;
  int end_position_;
  FeedbackVectorSlot prototype_slot_;
  FeedbackVectorSlot proxy_slot_;
};


class NativeFunctionLiteral final : public Expression {
 public:
  DECLARE_NODE_TYPE(NativeFunctionLiteral)

  Handle<String> name() const { return name_->string(); }
  v8::Extension* extension() const { return extension_; }

 protected:
  NativeFunctionLiteral(Zone* zone, const AstRawString* name,
                        v8::Extension* extension, int pos)
      : Expression(zone, pos), name_(name), extension_(extension) {}

 private:
  const AstRawString* name_;
  v8::Extension* extension_;
};


class ThisFunction final : public Expression {
 public:
  DECLARE_NODE_TYPE(ThisFunction)

 protected:
  ThisFunction(Zone* zone, int pos) : Expression(zone, pos) {}
};


class SuperPropertyReference final : public Expression {
 public:
  DECLARE_NODE_TYPE(SuperPropertyReference)

  VariableProxy* this_var() const { return this_var_; }
  void set_this_var(VariableProxy* v) { this_var_ = v; }
  Expression* home_object() const { return home_object_; }
  void set_home_object(Expression* e) { home_object_ = e; }

 protected:
  SuperPropertyReference(Zone* zone, VariableProxy* this_var,
                         Expression* home_object, int pos)
      : Expression(zone, pos), this_var_(this_var), home_object_(home_object) {
    DCHECK(this_var->is_this());
    DCHECK(home_object->IsProperty());
  }

 private:
  VariableProxy* this_var_;
  Expression* home_object_;
};


class SuperCallReference final : public Expression {
 public:
  DECLARE_NODE_TYPE(SuperCallReference)

  VariableProxy* this_var() const { return this_var_; }
  void set_this_var(VariableProxy* v) { this_var_ = v; }
  VariableProxy* new_target_var() const { return new_target_var_; }
  void set_new_target_var(VariableProxy* v) { new_target_var_ = v; }
  VariableProxy* this_function_var() const { return this_function_var_; }
  void set_this_function_var(VariableProxy* v) { this_function_var_ = v; }

 protected:
  SuperCallReference(Zone* zone, VariableProxy* this_var,
                     VariableProxy* new_target_var,
                     VariableProxy* this_function_var, int pos)
      : Expression(zone, pos),
        this_var_(this_var),
        new_target_var_(new_target_var),
        this_function_var_(this_function_var) {
    DCHECK(this_var->is_this());
    DCHECK(new_target_var->raw_name()->IsOneByteEqualTo(".new.target"));
    DCHECK(this_function_var->raw_name()->IsOneByteEqualTo(".this_function"));
  }

 private:
  VariableProxy* this_var_;
  VariableProxy* new_target_var_;
  VariableProxy* this_function_var_;
};


// This class is produced when parsing the () in arrow functions without any
// arguments and is not actually a valid expression.
class EmptyParentheses final : public Expression {
 public:
  DECLARE_NODE_TYPE(EmptyParentheses)

 private:
  EmptyParentheses(Zone* zone, int pos) : Expression(zone, pos) {}
};


// Nodes for the optional type system.
namespace typesystem {

enum TypeFlagsEnum {
  kNormalTypes = 0,
  kDisallowTypeParameters = 1 << 0,
  kDisallowTypeAnnotation = 1 << 1,
  kAllowSignature = 1 << 2,
  kDisallowBody = 1 << 3,
  kConstructorTypes = kDisallowTypeParameters | kDisallowTypeAnnotation,
  kAmbient = kAllowSignature | kDisallowBody
};

typedef base::Flags<TypeFlagsEnum> TypeFlags;

class FormalParameter;


// Abstract class for all types.
// It also covers: binding identifiers, binding (array and object) patterns
// and formal parameter lists.
class Type : public AstNode {
 public:
  // Uncovers the case of a single, parenthesized valid type.
  V8_INLINE Type* Uncover(bool* ok);

  V8_INLINE ZoneList<FormalParameter*>* AsValidParameterList(Zone* zone,
                                                             bool* ok) const;

  V8_INLINE bool IsValidType() const;
  V8_INLINE bool IsValidBindingIdentifierOrPattern() const;

 protected:
  explicit Type(Zone* zone, int position) : AstNode(position) {}
};


// Class for predefined types.
// It also covers the use of "number", "any", etc. when used as binding
// identifiers.
class PredefinedType : public Type {
 public:
  DECLARE_NODE_TYPE(PredefinedType)

  enum Kind {
    kAnyType,
    kNumberType,
    kBooleanType,
    kStringType,
    kSymbolType,
    kVoidType
  };

  Kind kind() const { return kind_; }
  bool IsValidBindingIdentifier() const { return kind_ != kVoidType; }

 protected:
  PredefinedType(Zone* zone, Kind kind, int pos)
      : Type(zone, pos), kind_(kind) {}

 private:
  Kind kind_;
};


class ThisType : public Type {
 public:
  DECLARE_NODE_TYPE(ThisType)

 protected:
  ThisType(Zone* zone, int pos) : Type(zone, pos) {}
};


class UnionType : public Type {
 public:
  DECLARE_NODE_TYPE(UnionType)

  Type* left() const { return left_; }
  Type* right() const { return right_; }

 protected:
  UnionType(Zone* zone, Type* left, Type* right, int pos)
      : Type(zone, pos), left_(left), right_(right) {}

 private:
  Type* left_;
  Type* right_;
};


class IntersectionType : public Type {
 public:
  DECLARE_NODE_TYPE(IntersectionType)

  Type* left() const { return left_; }
  Type* right() const { return right_; }

 protected:
  IntersectionType(Zone* zone, Type* left, Type* right, int pos)
      : Type(zone, pos), left_(left), right_(right) {}

 private:
  Type* left_;
  Type* right_;
};


class ArrayType : public Type {
 public:
  DECLARE_NODE_TYPE(ArrayType)

  Type* base() const { return base_; }

 protected:
  ArrayType(Zone* zone, Type* base, int pos) : Type(zone, pos), base_(base) {}

 private:
  Type* base_;
};


// Class for tuple type.
// It also covers binding array patterns.
class TupleType : public Type {
 public:
  DECLARE_NODE_TYPE(TupleType)

  ZoneList<Type*>* elements() const { return elements_; }
  bool IsValidType() const { return valid_type_; }
  bool IsValidBindingPattern() const { return valid_binder_; }
  bool spread() const { return spread_; }

 protected:
  TupleType(Zone* zone, ZoneList<Type*>* elements, bool valid_type,
            bool valid_binder, bool spread, int pos)
      : Type(zone, pos),
        elements_(elements),
        valid_type_(valid_type),
        valid_binder_(valid_binder),
        spread_(spread) {}

 private:
  ZoneList<Type*>* elements_;
  bool valid_type_;
  bool valid_binder_;
  bool spread_;
};


class TypeParameter : public AstNode {
 public:
  DECLARE_NODE_TYPE(TypeParameter)

  const AstRawString* name() const { return name_; }
  Type* extends() const { return extends_; }

 protected:
  TypeParameter(Zone* zone, const AstRawString* name, Type* extends, int pos)
      : AstNode(pos), name_(name), extends_(extends) {}

 private:
  const AstRawString* name_;
  Type* extends_;
};


// Class for function parameters.
// It also covers types when they occur inside parentheses.
class FormalParameter : public AstNode {
 public:
  DECLARE_NODE_TYPE(FormalParameter)

  bool IsValidType() const {
    return binder_ == nullptr && type_->IsValidType();
  }

  void MakeValidParameter(bool* ok) {
    if (binder_ != nullptr) return;
    if (optional_ || spread_ || !type_->IsValidBindingIdentifierOrPattern()) {
      *ok = false;
      return;
    }
    binder_ = type_;
    type_ = nullptr;
  }

  Type* binder() const { return binder_; }
  bool optional() const { return optional_; }
  bool spread() const { return spread_; }
  Type* type() const { return type_; }

 protected:
  FormalParameter(Zone* zone, Type* binder, bool optional, bool spread,
                  Type* type, int pos)
      : AstNode(pos),
        binder_(binder),
        optional_(optional),
        spread_(spread),
        type_(type) {}
  FormalParameter(Zone* zone, Type* type, int pos)
      : AstNode(pos),
        binder_(nullptr),
        optional_(false),
        spread_(false),
        type_(type) {}

  friend class Type;

 private:
  Type* binder_;
  bool optional_;
  bool spread_;
  Type* type_;
};


// Class for type references.
// It also covers binding identifiers.
class TypeReference : public Type {
 public:
  DECLARE_NODE_TYPE(TypeReference)

  const AstRawString* name() const { return name_; }
  ZoneList<Type*>* type_arguments() const { return type_arguments_; }

  bool IsValidBindingIdentifier() const {
    // TODO(nikolaos): This should probably exclude restricted identifiers.
    return type_arguments() == nullptr;
  }

 protected:
  TypeReference(Zone* zone, const AstRawString* name,
                ZoneList<Type*>* type_arguments, int pos)
      : Type(zone, pos), name_(name), type_arguments_(type_arguments) {}

 private:
  const AstRawString* name_;
  ZoneList<Type*>* type_arguments_;
};


class StringLiteralType : public Type {
 public:
  DECLARE_NODE_TYPE(StringLiteralType)

  const AstRawString* string() const { return string_; }

 protected:
  StringLiteralType(Zone* zone, const AstRawString* string, int pos)
      : Type(zone, pos), string_(string) {}

 private:
  const AstRawString* string_;
};


class QueryType : public Type {
 public:
  DECLARE_NODE_TYPE(QueryType)

  const AstRawString* name() const { return name_; }
  ZoneList<const AstRawString*>* property_names() const {
    return property_names_;
  }

 protected:
  QueryType(Zone* zone, const AstRawString* name,
            ZoneList<const AstRawString*>* property_names, int pos)
      : Type(zone, pos), name_(name), property_names_(property_names) {}

 private:
  const AstRawString* name_;
  ZoneList<const AstRawString*>* property_names_;
};


// Class that covers parenthesized types and formal parameter lists.
class TypeOrParameters : public Type {
 public:
  DECLARE_NODE_TYPE(TypeOrParameters)

  ZoneList<FormalParameter*>* parameters() const { return parameters_; }

 protected:
  TypeOrParameters(Zone* zone, ZoneList<FormalParameter*>* parameters, int pos)
      : Type(zone, pos), parameters_(parameters) {}

 private:
  ZoneList<FormalParameter*>* parameters_;
};


// Class for object type members.
// It also covers binding properties.
class TypeMember : public AstNode {
 public:
  DECLARE_NODE_TYPE(TypeMember)

  enum IndexType {
    kNoIndexType,
    kNumberIndexType,
    kStringIndexType
  };

  Expression* property() const { return property_; }
  IndexType index_type() const { return index_type_; }
<<<<<<< HEAD
  bool optional() const { return optional_; }
  bool constructor() const { return constructor_; }
=======
  bool is_optional() const { return is_optional_; }
  bool is_constructor() const { return is_constructor_; }
>>>>>>> 5a6eaebc
  ZoneList<TypeParameter*>* type_parameters() const { return type_parameters_; }
  ZoneList<FormalParameter*>* parameters() const { return parameters_; }
  Type* type() const { return type_; }
  bool IsValidType() const { return valid_type_; }
  bool IsValidBindingIdentifierOrPattern() const { return valid_binder_; }

 protected:
<<<<<<< HEAD
  TypeMember(Zone* zone, Expression* property, bool optional,
             ZoneList<typesystem::TypeParameter*>* type_parameters,
             ZoneList<typesystem::FormalParameter*>* parameters,
             typesystem::Type* type, bool valid_type, bool valid_binder,
             int pos, bool constructor = false)
      : AstNode(pos),
        property_(property),
        index_type_(kNoIndexType),
        optional_(optional),
        constructor_(constructor),
=======
  TypeMember(Zone* zone, Expression* property, bool is_optional,
             ZoneList<typesystem::TypeParameter*>* type_parameters,
             ZoneList<typesystem::FormalParameter*>* parameters,
             typesystem::Type* type, bool valid_type, bool valid_binder,
             int pos, bool is_constructor = false)
      : AstNode(pos),
        property_(property),
        index_type_(kNoIndexType),
        is_optional_(is_optional),
        is_constructor_(is_constructor),
>>>>>>> 5a6eaebc
        valid_type_(valid_type),
        valid_binder_(valid_binder),
        type_parameters_(type_parameters),
        parameters_(parameters),
        type_(type) {}
  TypeMember(Zone* zone, Expression* property,
             typesystem::TypeMember::IndexType index_type,
             typesystem::Type* type, int pos)
      : AstNode(pos),
        property_(property),
        index_type_(index_type),
<<<<<<< HEAD
        optional_(false),
        constructor_(false),
=======
        is_optional_(false),
        is_constructor_(false),
>>>>>>> 5a6eaebc
        valid_type_(true),
        valid_binder_(false),
        type_parameters_(nullptr),
        parameters_(nullptr),
        type_(type) {}

 private:
  Expression* property_;
  IndexType index_type_;
<<<<<<< HEAD
  bool optional_;
  bool constructor_;
=======
  bool is_optional_;
  bool is_constructor_;
>>>>>>> 5a6eaebc
  bool valid_type_;
  bool valid_binder_;
  ZoneList<typesystem::TypeParameter*>* type_parameters_;
  ZoneList<typesystem::FormalParameter*>* parameters_;
  typesystem::Type* type_;
};


// Class for object types.
// It also covers binding object patterns.
class ObjectType : public Type {
 public:
  DECLARE_NODE_TYPE(ObjectType)

  ZoneList<TypeMember*>* members() const { return members_; }
  bool IsValidType() const { return valid_type_; }
  bool IsValidBindingPattern() const { return valid_binder_; }

 protected:
  ObjectType(Zone* zone, ZoneList<TypeMember*>* members, bool valid_type,
             bool valid_binder, int pos)
      : Type(zone, pos),
        members_(members),
        valid_type_(valid_type),
        valid_binder_(valid_binder) {}

 private:
  ZoneList<TypeMember*>* members_;
  bool valid_type_;
  bool valid_binder_;
};


V8_INLINE bool Type::IsValidType() const {
  if (IsTypeOrParameters()) {
    ZoneList<FormalParameter*>* parameters = AsTypeOrParameters()->parameters();
    return parameters->length() == 1 && parameters->at(0)->IsValidType();
  }
  if (IsTupleType()) return AsTupleType()->IsValidType();
  if (IsObjectType()) return AsObjectType()->IsValidType();
  return true;
}

V8_INLINE bool Type::IsValidBindingIdentifierOrPattern() const {
  if (IsTypeReference()) return AsTypeReference()->IsValidBindingIdentifier();
  if (IsTupleType()) return AsTupleType()->IsValidBindingPattern();
  if (IsObjectType()) return AsObjectType()->IsValidBindingPattern();
  if (IsPredefinedType()) return AsPredefinedType()->IsValidBindingIdentifier();
  return false;
}

V8_INLINE Type* Type::Uncover(bool* ok) {
  if (IsTypeOrParameters()) {
    ZoneList<FormalParameter*>* parameters = AsTypeOrParameters()->parameters();
    if (parameters->length() == 1 && parameters->at(0)->IsValidType())
      return parameters->at(0)->type();
  } else if (IsTupleType()) {
    if (AsTupleType()->IsValidType()) return this;
  } else if (IsObjectType()) {
    if (AsObjectType()->IsValidType()) return this;
  } else {
    return this;
  }
  *ok = false;
  return nullptr;
}

V8_INLINE ZoneList<FormalParameter*>* Type::AsValidParameterList(
    Zone* zone, bool* ok) const {
  if (!IsTypeOrParameters()) {
    *ok = false;
    return nullptr;
  }
  ZoneList<FormalParameter*>* parameters = AsTypeOrParameters()->parameters();
  for (int i = 0; i < parameters->length(); i++) {
    parameters->at(i)->MakeValidParameter(ok);
    if (!*ok) return nullptr;
  }
  return parameters;
}


}  // namespace typesystem

#undef DECLARE_NODE_TYPE


// ----------------------------------------------------------------------------
// Basic visitor
// - leaf node visitors are abstract.

class AstVisitor BASE_EMBEDDED {
 public:
  AstVisitor() {}
  virtual ~AstVisitor() {}

  // Stack overflow check and dynamic dispatch.
  virtual void Visit(AstNode* node) = 0;

  // Iteration left-to-right.
  virtual void VisitDeclarations(ZoneList<Declaration*>* declarations);
  virtual void VisitStatements(ZoneList<Statement*>* statements);
  virtual void VisitExpressions(ZoneList<Expression*>* expressions);

  // Individual AST nodes.
#define DEF_VISIT(type)                         \
  virtual void Visit##type(type* node) = 0;
  AST_NODE_LIST(DEF_VISIT)
#undef DEF_VISIT
};

#define DEFINE_AST_VISITOR_SUBCLASS_MEMBERS()               \
 public:                                                    \
  void Visit(AstNode* node) final {                         \
    if (!CheckStackOverflow()) node->Accept(this);          \
  }                                                         \
                                                            \
  void SetStackOverflow() { stack_overflow_ = true; }       \
  void ClearStackOverflow() { stack_overflow_ = false; }    \
  bool HasStackOverflow() const { return stack_overflow_; } \
                                                            \
  bool CheckStackOverflow() {                               \
    if (stack_overflow_) return true;                       \
    if (GetCurrentStackPosition() < stack_limit_) {         \
      stack_overflow_ = true;                               \
      return true;                                          \
    }                                                       \
    return false;                                           \
  }                                                         \
                                                            \
 private:                                                   \
  void InitializeAstVisitor(Isolate* isolate) {             \
    stack_limit_ = isolate->stack_guard()->real_climit();   \
    stack_overflow_ = false;                                \
  }                                                         \
                                                            \
  void InitializeAstVisitor(uintptr_t stack_limit) {        \
    stack_limit_ = stack_limit;                             \
    stack_overflow_ = false;                                \
  }                                                         \
                                                            \
  uintptr_t stack_limit_;                                   \
  bool stack_overflow_

#define DEFINE_AST_REWRITER_SUBCLASS_MEMBERS()        \
 public:                                              \
  AstNode* Rewrite(AstNode* node) {                   \
    DCHECK_NULL(replacement_);                        \
    DCHECK_NOT_NULL(node);                            \
    Visit(node);                                      \
    if (HasStackOverflow()) return node;              \
    if (replacement_ == nullptr) return node;         \
    AstNode* result = replacement_;                   \
    replacement_ = nullptr;                           \
    return result;                                    \
  }                                                   \
                                                      \
 private:                                             \
  void InitializeAstRewriter(Isolate* isolate) {      \
    InitializeAstVisitor(isolate);                    \
    replacement_ = nullptr;                           \
  }                                                   \
                                                      \
  void InitializeAstRewriter(uintptr_t stack_limit) { \
    InitializeAstVisitor(stack_limit);                \
    replacement_ = nullptr;                           \
  }                                                   \
                                                      \
  DEFINE_AST_VISITOR_SUBCLASS_MEMBERS();              \
                                                      \
 protected:                                           \
  AstNode* replacement_

// Generic macro for rewriting things; `GET` is the expression to be
// rewritten; `SET` is a command that should do the rewriting, i.e.
// something sensible with the variable called `replacement`.
#define AST_REWRITE(Type, GET, SET)                            \
  do {                                                         \
    DCHECK(!HasStackOverflow());                               \
    DCHECK_NULL(replacement_);                                 \
    Visit(GET);                                                \
    if (HasStackOverflow()) return;                            \
    if (replacement_ == nullptr) break;                        \
    Type* replacement = reinterpret_cast<Type*>(replacement_); \
    do {                                                       \
      SET;                                                     \
    } while (false);                                           \
    replacement_ = nullptr;                                    \
  } while (false)

// Macro for rewriting object properties; it assumes that `object` has
// `property` with a public getter and setter.
#define AST_REWRITE_PROPERTY(Type, object, property)                        \
  do {                                                                      \
    auto _obj = (object);                                                   \
    AST_REWRITE(Type, _obj->property(), _obj->set_##property(replacement)); \
  } while (false)

// Macro for rewriting list elements; it assumes that `list` has methods
// `at` and `Set`.
#define AST_REWRITE_LIST_ELEMENT(Type, list, index)                        \
  do {                                                                     \
    auto _list = (list);                                                   \
    auto _index = (index);                                                 \
    AST_REWRITE(Type, _list->at(_index), _list->Set(_index, replacement)); \
  } while (false)


// ----------------------------------------------------------------------------
// AstNode factory

class AstNodeFactory final BASE_EMBEDDED {
 public:
  explicit AstNodeFactory(AstValueFactory* ast_value_factory)
      : local_zone_(ast_value_factory->zone()),
        parser_zone_(ast_value_factory->zone()),
        ast_value_factory_(ast_value_factory) {}

  AstValueFactory* ast_value_factory() const { return ast_value_factory_; }

  VariableDeclaration* NewVariableDeclaration(VariableProxy* proxy,
                                              VariableMode mode, Scope* scope,
                                              int pos) {
    return new (parser_zone_)
        VariableDeclaration(parser_zone_, proxy, mode, scope, pos);
  }

  FunctionDeclaration* NewFunctionDeclaration(VariableProxy* proxy,
                                              VariableMode mode,
                                              FunctionLiteral* fun,
                                              Scope* scope,
                                              int pos) {
    return new (parser_zone_)
        FunctionDeclaration(parser_zone_, proxy, mode, fun, scope, pos);
  }

  ImportDeclaration* NewImportDeclaration(VariableProxy* proxy,
                                          const AstRawString* import_name,
                                          const AstRawString* module_specifier,
                                          Scope* scope, int pos) {
    return new (parser_zone_) ImportDeclaration(
        parser_zone_, proxy, import_name, module_specifier, scope, pos);
  }

  ExportDeclaration* NewExportDeclaration(VariableProxy* proxy,
                                          Scope* scope,
                                          int pos) {
    return new (parser_zone_)
        ExportDeclaration(parser_zone_, proxy, scope, pos);
  }

  Block* NewBlock(ZoneList<const AstRawString*>* labels, int capacity,
                  bool ignore_completion_value, int pos) {
    return new (local_zone_)
        Block(local_zone_, labels, capacity, ignore_completion_value, pos);
  }

#define STATEMENT_WITH_LABELS(NodeType)                                     \
  NodeType* New##NodeType(ZoneList<const AstRawString*>* labels, int pos) { \
    return new (local_zone_) NodeType(local_zone_, labels, pos);            \
  }
  STATEMENT_WITH_LABELS(DoWhileStatement)
  STATEMENT_WITH_LABELS(WhileStatement)
  STATEMENT_WITH_LABELS(ForStatement)
  STATEMENT_WITH_LABELS(SwitchStatement)
#undef STATEMENT_WITH_LABELS

  ForEachStatement* NewForEachStatement(ForEachStatement::VisitMode visit_mode,
                                        ZoneList<const AstRawString*>* labels,
                                        int pos) {
    switch (visit_mode) {
      case ForEachStatement::ENUMERATE: {
        return new (local_zone_) ForInStatement(local_zone_, labels, pos);
      }
      case ForEachStatement::ITERATE: {
        return new (local_zone_) ForOfStatement(local_zone_, labels, pos);
      }
    }
    UNREACHABLE();
    return NULL;
  }

  ExpressionStatement* NewExpressionStatement(Expression* expression, int pos) {
    return new (local_zone_) ExpressionStatement(local_zone_, expression, pos);
  }

  ContinueStatement* NewContinueStatement(IterationStatement* target, int pos) {
    return new (local_zone_) ContinueStatement(local_zone_, target, pos);
  }

  BreakStatement* NewBreakStatement(BreakableStatement* target, int pos) {
    return new (local_zone_) BreakStatement(local_zone_, target, pos);
  }

  ReturnStatement* NewReturnStatement(Expression* expression, int pos) {
    return new (local_zone_) ReturnStatement(local_zone_, expression, pos);
  }

  WithStatement* NewWithStatement(Scope* scope,
                                  Expression* expression,
                                  Statement* statement,
                                  int pos) {
    return new (local_zone_)
        WithStatement(local_zone_, scope, expression, statement, pos);
  }

  IfStatement* NewIfStatement(Expression* condition,
                              Statement* then_statement,
                              Statement* else_statement,
                              int pos) {
    return new (local_zone_) IfStatement(local_zone_, condition, then_statement,
                                         else_statement, pos);
  }

  TryCatchStatement* NewTryCatchStatement(Block* try_block, Scope* scope,
                                          Variable* variable,
                                          Block* catch_block, int pos) {
    return new (local_zone_) TryCatchStatement(local_zone_, try_block, scope,
                                               variable, catch_block, pos);
  }

  TryFinallyStatement* NewTryFinallyStatement(Block* try_block,
                                              Block* finally_block, int pos) {
    return new (local_zone_)
        TryFinallyStatement(local_zone_, try_block, finally_block, pos);
  }

  DebuggerStatement* NewDebuggerStatement(int pos) {
    return new (local_zone_) DebuggerStatement(local_zone_, pos);
  }

  EmptyStatement* NewEmptyStatement(int pos) {
    return new (local_zone_) EmptyStatement(local_zone_, pos);
  }

  SloppyBlockFunctionStatement* NewSloppyBlockFunctionStatement(
      Statement* statement, Scope* scope) {
    return new (parser_zone_)
        SloppyBlockFunctionStatement(parser_zone_, statement, scope);
  }

  CaseClause* NewCaseClause(
      Expression* label, ZoneList<Statement*>* statements, int pos) {
    return new (local_zone_) CaseClause(local_zone_, label, statements, pos);
  }

  Literal* NewStringLiteral(const AstRawString* string, int pos) {
    return new (local_zone_)
        Literal(local_zone_, ast_value_factory_->NewString(string), pos);
  }

  // A JavaScript symbol (ECMA-262 edition 6).
  Literal* NewSymbolLiteral(const char* name, int pos) {
    return new (local_zone_)
        Literal(local_zone_, ast_value_factory_->NewSymbol(name), pos);
  }

  Literal* NewNumberLiteral(double number, int pos, bool with_dot = false) {
    return new (local_zone_) Literal(
        local_zone_, ast_value_factory_->NewNumber(number, with_dot), pos);
  }

  Literal* NewSmiLiteral(int number, int pos) {
    return new (local_zone_)
        Literal(local_zone_, ast_value_factory_->NewSmi(number), pos);
  }

  Literal* NewBooleanLiteral(bool b, int pos) {
    return new (local_zone_)
        Literal(local_zone_, ast_value_factory_->NewBoolean(b), pos);
  }

  Literal* NewNullLiteral(int pos) {
    return new (local_zone_)
        Literal(local_zone_, ast_value_factory_->NewNull(), pos);
  }

  Literal* NewUndefinedLiteral(int pos) {
    return new (local_zone_)
        Literal(local_zone_, ast_value_factory_->NewUndefined(), pos);
  }

  Literal* NewTheHoleLiteral(int pos) {
    return new (local_zone_)
        Literal(local_zone_, ast_value_factory_->NewTheHole(), pos);
  }

  ObjectLiteral* NewObjectLiteral(
      ZoneList<ObjectLiteral::Property*>* properties,
      int literal_index,
      int boilerplate_properties,
      int pos) {
    return new (local_zone_) ObjectLiteral(
        local_zone_, properties, literal_index, boilerplate_properties, pos);
  }

  ObjectLiteral::Property* NewObjectLiteralProperty(
      Expression* key, Expression* value, ObjectLiteralProperty::Kind kind,
      bool is_static, bool is_computed_name) {
    return new (local_zone_)
        ObjectLiteral::Property(key, value, kind, is_static, is_computed_name);
  }

  ObjectLiteral::Property* NewObjectLiteralProperty(Expression* key,
                                                    Expression* value,
                                                    bool is_static,
                                                    bool is_computed_name) {
    return new (local_zone_) ObjectLiteral::Property(
        ast_value_factory_, key, value, is_static, is_computed_name);
  }

  RegExpLiteral* NewRegExpLiteral(const AstRawString* pattern, int flags,
                                  int literal_index, int pos) {
    return new (local_zone_)
        RegExpLiteral(local_zone_, pattern, flags, literal_index, pos);
  }

  ArrayLiteral* NewArrayLiteral(ZoneList<Expression*>* values,
                                int literal_index,
                                int pos) {
    return new (local_zone_)
        ArrayLiteral(local_zone_, values, -1, literal_index, pos);
  }

  ArrayLiteral* NewArrayLiteral(ZoneList<Expression*>* values,
                                int first_spread_index, int literal_index,
                                int pos) {
    return new (local_zone_) ArrayLiteral(
        local_zone_, values, first_spread_index, literal_index, pos);
  }

  VariableProxy* NewVariableProxy(Variable* var,
                                  int start_position = RelocInfo::kNoPosition,
                                  int end_position = RelocInfo::kNoPosition) {
    return new (parser_zone_)
        VariableProxy(parser_zone_, var, start_position, end_position);
  }

  VariableProxy* NewVariableProxy(const AstRawString* name,
                                  Variable::Kind variable_kind,
                                  int start_position = RelocInfo::kNoPosition,
                                  int end_position = RelocInfo::kNoPosition) {
    DCHECK_NOT_NULL(name);
    return new (parser_zone_) VariableProxy(parser_zone_, name, variable_kind,
                                            start_position, end_position);
  }

  Property* NewProperty(Expression* obj, Expression* key, int pos) {
    return new (local_zone_) Property(local_zone_, obj, key, pos);
  }

  Call* NewCall(Expression* expression,
                ZoneList<Expression*>* arguments,
                int pos) {
    return new (local_zone_) Call(local_zone_, expression, arguments, pos);
  }

  CallNew* NewCallNew(Expression* expression,
                      ZoneList<Expression*>* arguments,
                      int pos) {
    return new (local_zone_) CallNew(local_zone_, expression, arguments, pos);
  }

  CallRuntime* NewCallRuntime(Runtime::FunctionId id,
                              ZoneList<Expression*>* arguments, int pos) {
    return new (local_zone_)
        CallRuntime(local_zone_, Runtime::FunctionForId(id), arguments, pos);
  }

  CallRuntime* NewCallRuntime(const Runtime::Function* function,
                              ZoneList<Expression*>* arguments, int pos) {
    return new (local_zone_) CallRuntime(local_zone_, function, arguments, pos);
  }

  CallRuntime* NewCallRuntime(int context_index,
                              ZoneList<Expression*>* arguments, int pos) {
    return new (local_zone_)
        CallRuntime(local_zone_, context_index, arguments, pos);
  }

  UnaryOperation* NewUnaryOperation(Token::Value op,
                                    Expression* expression,
                                    int pos) {
    return new (local_zone_) UnaryOperation(local_zone_, op, expression, pos);
  }

  BinaryOperation* NewBinaryOperation(Token::Value op,
                                      Expression* left,
                                      Expression* right,
                                      int pos) {
    return new (local_zone_) BinaryOperation(local_zone_, op, left, right, pos);
  }

  CountOperation* NewCountOperation(Token::Value op,
                                    bool is_prefix,
                                    Expression* expr,
                                    int pos) {
    return new (local_zone_)
        CountOperation(local_zone_, op, is_prefix, expr, pos);
  }

  CompareOperation* NewCompareOperation(Token::Value op,
                                        Expression* left,
                                        Expression* right,
                                        int pos) {
    return new (local_zone_)
        CompareOperation(local_zone_, op, left, right, pos);
  }

  Spread* NewSpread(Expression* expression, int pos, int expr_pos) {
    return new (local_zone_) Spread(local_zone_, expression, pos, expr_pos);
  }

  Conditional* NewConditional(Expression* condition,
                              Expression* then_expression,
                              Expression* else_expression,
                              int position) {
    return new (local_zone_) Conditional(
        local_zone_, condition, then_expression, else_expression, position);
  }

  RewritableExpression* NewRewritableExpression(Expression* expression) {
    DCHECK_NOT_NULL(expression);
    return new (local_zone_) RewritableExpression(local_zone_, expression);
  }

  Assignment* NewAssignment(Token::Value op,
                            Expression* target,
                            Expression* value,
                            int pos) {
    DCHECK(Token::IsAssignmentOp(op));
    Assignment* assign =
        new (local_zone_) Assignment(local_zone_, op, target, value, pos);
    if (assign->is_compound()) {
      DCHECK(Token::IsAssignmentOp(op));
      assign->binary_operation_ =
          NewBinaryOperation(assign->binary_op(), target, value, pos + 1);
    }
    return assign;
  }

  Yield* NewYield(Expression *generator_object,
                  Expression* expression,
                  int pos) {
    if (!expression) expression = NewUndefinedLiteral(pos);
    return new (local_zone_)
        Yield(local_zone_, generator_object, expression, pos);
  }

  Throw* NewThrow(Expression* exception, int pos) {
    return new (local_zone_) Throw(local_zone_, exception, pos);
  }

  FunctionLiteral* NewFunctionLiteral(
      const AstRawString* name, Scope* scope, ZoneList<Statement*>* body,
      int materialized_literal_count, int expected_property_count,
      int parameter_count,
      FunctionLiteral::ParameterFlag has_duplicate_parameters,
      FunctionLiteral::FunctionType function_type,
      FunctionLiteral::EagerCompileHint eager_compile_hint, FunctionKind kind,
      int position) {
    return new (parser_zone_) FunctionLiteral(
        parser_zone_, name, ast_value_factory_, scope, body,
        materialized_literal_count, expected_property_count, parameter_count,
        function_type, has_duplicate_parameters, eager_compile_hint, kind,
        position, true);
  }

  // Creates a FunctionLiteral representing a top-level script, the
  // result of an eval (top-level or otherwise), or the result of calling
  // the Function constructor.
  FunctionLiteral* NewScriptOrEvalFunctionLiteral(
      Scope* scope, ZoneList<Statement*>* body, int materialized_literal_count,
      int expected_property_count) {
    return new (parser_zone_) FunctionLiteral(
        parser_zone_, ast_value_factory_->empty_string(), ast_value_factory_,
        scope, body, materialized_literal_count, expected_property_count, 0,
        FunctionLiteral::kAnonymousExpression,
        FunctionLiteral::kNoDuplicateParameters,
        FunctionLiteral::kShouldLazyCompile, FunctionKind::kNormalFunction, 0,
        false);
  }

  ClassLiteral* NewClassLiteral(Scope* scope, VariableProxy* proxy,
                                Expression* extends,
                                FunctionLiteral* constructor,
                                ZoneList<ObjectLiteral::Property*>* properties,
                                int start_position, int end_position) {
    return new (parser_zone_)
        ClassLiteral(parser_zone_, scope, proxy, extends, constructor,
                     properties, start_position, end_position);
  }

  NativeFunctionLiteral* NewNativeFunctionLiteral(const AstRawString* name,
                                                  v8::Extension* extension,
                                                  int pos) {
    return new (parser_zone_)
        NativeFunctionLiteral(parser_zone_, name, extension, pos);
  }

  DoExpression* NewDoExpression(Block* block, Variable* result_var, int pos) {
    VariableProxy* result = NewVariableProxy(result_var, pos);
    return new (parser_zone_) DoExpression(parser_zone_, block, result, pos);
  }

  ThisFunction* NewThisFunction(int pos) {
    return new (local_zone_) ThisFunction(local_zone_, pos);
  }

  SuperPropertyReference* NewSuperPropertyReference(VariableProxy* this_var,
                                                    Expression* home_object,
                                                    int pos) {
    return new (parser_zone_)
        SuperPropertyReference(parser_zone_, this_var, home_object, pos);
  }

  SuperCallReference* NewSuperCallReference(VariableProxy* this_var,
                                            VariableProxy* new_target_var,
                                            VariableProxy* this_function_var,
                                            int pos) {
    return new (parser_zone_) SuperCallReference(
        parser_zone_, this_var, new_target_var, this_function_var, pos);
  }

  EmptyParentheses* NewEmptyParentheses(int pos) {
    return new (local_zone_) EmptyParentheses(local_zone_, pos);
  }

  typesystem::PredefinedType* NewPredefinedType(
      typesystem::PredefinedType::Kind kind, int pos) {
    return new (local_zone_) typesystem::PredefinedType(local_zone_, kind, pos);
  }

  typesystem::ThisType* NewThisType(int pos) {
    return new (local_zone_) typesystem::ThisType(local_zone_, pos);
  }

  typesystem::UnionType* NewUnionType(typesystem::Type* left,
                                      typesystem::Type* right, int pos) {
    return new (local_zone_)
        typesystem::UnionType(local_zone_, left, right, pos);
  }

  typesystem::IntersectionType* NewIntersectionType(typesystem::Type* left,
                                                    typesystem::Type* right,
                                                    int pos) {
    return new (local_zone_)
        typesystem::IntersectionType(local_zone_, left, right, pos);
  }

  typesystem::ArrayType* NewArrayType(typesystem::Type* base, int pos) {
    return new (local_zone_) typesystem::ArrayType(local_zone_, base, pos);
  }

  typesystem::TupleType* NewTupleType(ZoneList<typesystem::Type*>* elements,
                                      bool valid_type, bool valid_binder,
                                      bool spread, int pos) {
    return new (local_zone_) typesystem::TupleType(
        local_zone_, elements, valid_type, valid_binder, spread, pos);
  }

  typesystem::ObjectType* NewObjectType(
      ZoneList<typesystem::TypeMember*>* members, bool valid_type,
      bool valid_binder, int pos) {
    return new (local_zone_) typesystem::ObjectType(
        local_zone_, members, valid_type, valid_binder, pos);
  }

  typesystem::ObjectType* NewFunctionType(
      ZoneList<typesystem::TypeParameter*>* type_parameters,
      ZoneList<typesystem::FormalParameter*>* parameters,
      typesystem::Type* result_type, int pos, bool constructor = false) {
    ZoneList<typesystem::TypeMember*>* members =
        new (local_zone_) ZoneList<typesystem::TypeMember*>(1, local_zone_);
    members->Add(NewTypeMember(nullptr, false, type_parameters, parameters,
                               result_type, true, false, pos, constructor),
                 local_zone_);
    return new (local_zone_)
        typesystem::ObjectType(local_zone_, members, true, false, pos);
  }

  typesystem::TypeReference* NewTypeReference(
      const AstRawString* name, ZoneList<typesystem::Type*>* type_arguments,
      int pos) {
    return new (local_zone_)
        typesystem::TypeReference(local_zone_, name, type_arguments, pos);
  }

  typesystem::StringLiteralType* NewStringLiteralType(
      const AstRawString* string, int pos) {
    return new (local_zone_)
        typesystem::StringLiteralType(local_zone_, string, pos);
  }

  typesystem::QueryType* NewQueryType(
      const AstRawString* name, ZoneList<const AstRawString*>* property_names,
      int pos) {
    return new (local_zone_)
        typesystem::QueryType(local_zone_, name, property_names, pos);
  }

  typesystem::FormalParameter* NewFormalParameter(typesystem::Type* binder,
                                                  bool optional, bool spread,
                                                  typesystem::Type* type,
                                                  int pos) {
    return new (local_zone_) typesystem::FormalParameter(
        local_zone_, binder, optional, spread, type, pos);
  }

  typesystem::FormalParameter* NewFormalParameter(typesystem::Type* type,
                                                  int pos) {
    return new (local_zone_)
        typesystem::FormalParameter(local_zone_, type, pos);
  }

  typesystem::TypeOrParameters* NewTypeOrParameters(
      ZoneList<typesystem::FormalParameter*>* parameters, int pos) {
    return new (local_zone_)
        typesystem::TypeOrParameters(local_zone_, parameters, pos);
  }

  typesystem::TypeParameter* NewTypeParameter(const AstRawString* name,
                                              typesystem::Type* extends,
                                              int pos) {
    return new (local_zone_)
        typesystem::TypeParameter(local_zone_, name, extends, pos);
  }

  typesystem::TypeMember* NewTypeMember(
      Expression* property, bool optional,
      ZoneList<typesystem::TypeParameter*>* type_parameters,
      ZoneList<typesystem::FormalParameter*>* parameters,
      typesystem::Type* type, bool valid_type, bool valid_binder, int pos,
      bool constructor = false) {
    return new (local_zone_) typesystem::TypeMember(
        local_zone_, property, optional, type_parameters, parameters, type,
        valid_type, valid_binder, pos, constructor);
  }

  typesystem::TypeMember* NewTypeMember(
      Expression* property, typesystem::TypeMember::IndexType index_type,
      typesystem::Type* type, int pos) {
    return new (local_zone_)
        typesystem::TypeMember(local_zone_, property, index_type, type, pos);
  }

  Zone* zone() const { return local_zone_; }

  // Handles use of temporary zones when parsing inner function bodies.
  class BodyScope {
   public:
    BodyScope(AstNodeFactory* factory, Zone* temp_zone, bool use_temp_zone)
        : factory_(factory), prev_zone_(factory->local_zone_) {
      if (use_temp_zone) {
        factory->local_zone_ = temp_zone;
      }
    }

    ~BodyScope() { factory_->local_zone_ = prev_zone_; }

   private:
    AstNodeFactory* factory_;
    Zone* prev_zone_;
  };

 private:
  // This zone may be deallocated upon returning from parsing a function body
  // which we can guarantee is not going to be compiled or have its AST
  // inspected.
  // See ParseFunctionLiteral in parser.cc for preconditions.
  Zone* local_zone_;
  // ZoneObjects which need to persist until scope analysis must be allocated in
  // the parser-level zone.
  Zone* parser_zone_;
  AstValueFactory* ast_value_factory_;
};


// Type testing & conversion functions overridden by concrete subclasses.
// Inline functions for AstNode.

#define DECLARE_NODE_FUNCTIONS(type)                                          \
  bool AstNode::Is##type() const {                                            \
    NodeType mine = node_type();                                              \
    if (mine == AstNode::kRewritableExpression &&                             \
        AstNode::k##type != AstNode::kRewritableExpression)                   \
      mine = reinterpret_cast<const RewritableExpression*>(this)              \
                 ->expression()                                               \
                 ->node_type();                                               \
    return mine == AstNode::k##type;                                          \
  }                                                                           \
  type* AstNode::As##type() {                                                 \
    NodeType mine = node_type();                                              \
    AstNode* result = this;                                                   \
    if (mine == AstNode::kRewritableExpression &&                             \
        AstNode::k##type != AstNode::kRewritableExpression) {                 \
      result =                                                                \
          reinterpret_cast<const RewritableExpression*>(this)->expression();  \
      mine = result->node_type();                                             \
    }                                                                         \
    return mine == AstNode::k##type ? reinterpret_cast<type*>(result) : NULL; \
  }                                                                           \
  const type* AstNode::As##type() const {                                     \
    NodeType mine = node_type();                                              \
    const AstNode* result = this;                                             \
    if (mine == AstNode::kRewritableExpression &&                             \
        AstNode::k##type != AstNode::kRewritableExpression) {                 \
      result =                                                                \
          reinterpret_cast<const RewritableExpression*>(this)->expression();  \
      mine = result->node_type();                                             \
    }                                                                         \
    return mine == AstNode::k##type ? reinterpret_cast<const type*>(result)   \
                                    : NULL;                                   \
  }
AST_NODE_LIST(DECLARE_NODE_FUNCTIONS)
#undef DECLARE_NODE_FUNCTIONS


#define DECLARE_NODE_FUNCTIONS(type)                                          \
  bool AstNode::Is##type() const { return node_type() == AstNode::k##type; }  \
  typesystem::type* AstNode::As##type() {                                     \
    return node_type() == AstNode::k##type                                    \
        ? reinterpret_cast<typesystem::type*>(this)                           \
        : NULL;                                                               \
  }                                                                           \
  const typesystem::type* AstNode::As##type() const {                         \
    return node_type() == AstNode::k##type                                    \
        ? reinterpret_cast<const typesystem::type*>(this)                     \
        : NULL;                                                               \
  }
TYPESYSTEM_NODE_LIST(DECLARE_NODE_FUNCTIONS)
#undef DECLARE_NODE_FUNCTIONS


}  // namespace internal
}  // namespace v8

#endif  // V8_AST_AST_H_<|MERGE_RESOLUTION|>--- conflicted
+++ resolved
@@ -3241,13 +3241,8 @@
 
   Expression* property() const { return property_; }
   IndexType index_type() const { return index_type_; }
-<<<<<<< HEAD
-  bool optional() const { return optional_; }
-  bool constructor() const { return constructor_; }
-=======
   bool is_optional() const { return is_optional_; }
   bool is_constructor() const { return is_constructor_; }
->>>>>>> 5a6eaebc
   ZoneList<TypeParameter*>* type_parameters() const { return type_parameters_; }
   ZoneList<FormalParameter*>* parameters() const { return parameters_; }
   Type* type() const { return type_; }
@@ -3255,18 +3250,6 @@
   bool IsValidBindingIdentifierOrPattern() const { return valid_binder_; }
 
  protected:
-<<<<<<< HEAD
-  TypeMember(Zone* zone, Expression* property, bool optional,
-             ZoneList<typesystem::TypeParameter*>* type_parameters,
-             ZoneList<typesystem::FormalParameter*>* parameters,
-             typesystem::Type* type, bool valid_type, bool valid_binder,
-             int pos, bool constructor = false)
-      : AstNode(pos),
-        property_(property),
-        index_type_(kNoIndexType),
-        optional_(optional),
-        constructor_(constructor),
-=======
   TypeMember(Zone* zone, Expression* property, bool is_optional,
              ZoneList<typesystem::TypeParameter*>* type_parameters,
              ZoneList<typesystem::FormalParameter*>* parameters,
@@ -3277,7 +3260,6 @@
         index_type_(kNoIndexType),
         is_optional_(is_optional),
         is_constructor_(is_constructor),
->>>>>>> 5a6eaebc
         valid_type_(valid_type),
         valid_binder_(valid_binder),
         type_parameters_(type_parameters),
@@ -3289,13 +3271,8 @@
       : AstNode(pos),
         property_(property),
         index_type_(index_type),
-<<<<<<< HEAD
-        optional_(false),
-        constructor_(false),
-=======
         is_optional_(false),
         is_constructor_(false),
->>>>>>> 5a6eaebc
         valid_type_(true),
         valid_binder_(false),
         type_parameters_(nullptr),
@@ -3305,13 +3282,8 @@
  private:
   Expression* property_;
   IndexType index_type_;
-<<<<<<< HEAD
-  bool optional_;
-  bool constructor_;
-=======
   bool is_optional_;
   bool is_constructor_;
->>>>>>> 5a6eaebc
   bool valid_type_;
   bool valid_binder_;
   ZoneList<typesystem::TypeParameter*>* type_parameters_;
