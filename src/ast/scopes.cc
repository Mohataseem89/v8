--- conflicted
+++ resolved
@@ -973,14 +973,11 @@
   if (is_strict(language_mode())) {
     Indent(n1, "// strict mode scope\n");
   }
-<<<<<<< HEAD
   if (typed()) {
     Indent(n1, "// typed mode scope\n");
   }
-=======
   if (asm_module_) Indent(n1, "// scope is an asm module\n");
   if (asm_function_) Indent(n1, "// scope is an asm function\n");
->>>>>>> 776d4d87
   if (scope_inside_with_) Indent(n1, "// scope inside 'with'\n");
   if (scope_calls_eval_) Indent(n1, "// scope calls 'eval'\n");
   if (scope_uses_arguments_) Indent(n1, "// scope uses 'arguments'\n");
