--- conflicted
+++ resolved
@@ -410,12 +410,8 @@
 class PreParserList {
  public:
   // These functions make list->Add(some_expression) work (and do nothing).
-<<<<<<< HEAD
   explicit PreParserList(int length = 0)
-      : length_(length), identifiers_(nullptr) {}
-=======
-  PreParserList() : length_(0), variables_(nullptr) {}
->>>>>>> 10e30279
+      : length_(length), variables_(nullptr) {}
   PreParserList* operator->() { return this; }
   void Add(T, Zone* zone);
   int length() const { return length_; }
@@ -423,10 +419,6 @@
   bool IsNull() const { return length_ == -1; }
 
  private:
-<<<<<<< HEAD
-=======
-  explicit PreParserList(int n) : length_(n), variables_(nullptr) {}
->>>>>>> 10e30279
   int length_;
   ZoneList<VariableProxy*>* variables_;
 
