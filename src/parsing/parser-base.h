--- conflicted
+++ resolved
@@ -569,7 +569,6 @@
 
   bool PeekContextualKeyword(Vector<const char> keyword) {
     return (peek() == Token::IDENTIFIER ||
-            peek() == Token::FUTURE_RESERVED_WORD ||
             peek() == Token::FUTURE_STRICT_RESERVED_WORD) &&
            scanner()->is_next_contextual_keyword(keyword);
   }
@@ -579,7 +578,7 @@
 
   void ExpectContextualKeyword(Vector<const char> keyword, bool* ok) {
     Token::Value next = Next();
-    if (next != Token::IDENTIFIER && next != Token::FUTURE_RESERVED_WORD &&
+    if (next != Token::IDENTIFIER &&
         next != Token::FUTURE_STRICT_RESERVED_WORD) {
       ReportUnexpectedToken(next);
       *ok = false;
@@ -881,14 +880,9 @@
                                         typesystem::CoverFormalParameters cover,
                                         ExpressionClassifier* classifier,
                                         bool* ok);
-<<<<<<< HEAD
-  ExpressionT ParseYieldExpression(ExpressionClassifier* classifier, bool* ok);
-  ExpressionT ParseConditionalExpression(bool accept_IN, bool allow_optional,
-=======
   ExpressionT ParseYieldExpression(bool accept_IN,
                                    ExpressionClassifier* classifier, bool* ok);
-  ExpressionT ParseConditionalExpression(bool accept_IN,
->>>>>>> 2949e05d
+  ExpressionT ParseConditionalExpression(bool accept_IN, bool allow_optional,
                                          ExpressionClassifier* classifier,
                                          bool* ok);
   ExpressionT ParseBinaryExpression(int prec, bool accept_IN,
@@ -1489,15 +1483,10 @@
       }
       // Heuristically try to detect immediately called functions before
       // seeing the call parentheses.
-<<<<<<< HEAD
-      parenthesized_function_ = (peek() == Token::FUNCTION);
+      function_state_->next_function_is_parenthesized(peek() ==
+                                                      Token::FUNCTION);
       ExpressionT expr =
           this->ParseExpression(true, typesystem::kCover, classifier, CHECK_OK);
-=======
-      function_state_->next_function_is_parenthesized(peek() ==
-                                                      Token::FUNCTION);
-      ExpressionT expr = this->ParseExpression(true, classifier, CHECK_OK);
->>>>>>> 2949e05d
       Expect(Token::RPAREN, CHECK_OK);
       return expr;
     }
@@ -2251,10 +2240,7 @@
                                    MessageTemplate::kUnexpectedToken,
                                    Token::String(Token::ARROW));
     ValidateArrowFormalParameters(&arrow_formals_classifier, expression,
-<<<<<<< HEAD
                                   maybe_arrow_formals, CHECK_OK);
-=======
-                                  parenthesized_formals, CHECK_OK);
     // This reads strangely, but is correct: it checks whether any
     // sub-expression of the parameter list failed to be a valid formal
     // parameter initializer. Since YieldExpressions are banned anywhere
@@ -2262,7 +2248,6 @@
     // TODO(adamk): Rename "FormalParameterInitializerError" to refer to
     // "YieldExpression", which is its only use.
     ValidateFormalParameterInitializer(&arrow_formals_classifier, ok);
->>>>>>> 2949e05d
     Scanner::Location loc(lhs_beg_pos, scanner()->location().end_pos);
     Scope* scope =
         this->NewScope(scope_, FUNCTION_SCOPE, FunctionKind::kArrowFunction);
@@ -2423,12 +2408,8 @@
         if (!delegating) break;
         // Delegating yields require an RHS; fall through.
       default:
-<<<<<<< HEAD
-        expression = ParseAssignmentExpression(false, typesystem::kNoCover,
+        expression = ParseAssignmentExpression(accept_IN, typesystem::kNoCover,
                                                classifier, CHECK_OK);
-=======
-        expression = ParseAssignmentExpression(accept_IN, classifier, CHECK_OK);
->>>>>>> 2949e05d
         Traits::RewriteNonPattern(classifier, CHECK_OK);
         break;
     }
@@ -3306,10 +3287,6 @@
       // Single-expression body
       int pos = position();
       ExpressionClassifier classifier(this);
-<<<<<<< HEAD
-      ExpressionT expression = ParseAssignmentExpression(
-          accept_IN, typesystem::kNoCover, &classifier, CHECK_OK);
-=======
       bool is_tail_call_expression;
       if (FLAG_harmony_explicit_tailcalls) {
         // TODO(ishell): update chapter number.
@@ -3326,9 +3303,8 @@
         is_tail_call_expression =
             allow_tailcalls() && !is_sloppy(language_mode());
       }
-      ExpressionT expression =
-          ParseAssignmentExpression(accept_IN, &classifier, CHECK_OK);
->>>>>>> 2949e05d
+      ExpressionT expression = ParseAssignmentExpression(
+          accept_IN, typesystem::kNoCover, &classifier, CHECK_OK);
       Traits::RewriteNonPattern(&classifier, CHECK_OK);
       body = this->NewStatementList(1, zone());
       this->AddParameterInitializationBlock(formal_parameters, body, CHECK_OK);
