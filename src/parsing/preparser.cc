--- conflicted
+++ resolved
@@ -70,14 +70,9 @@
 }
 
 PreParser::PreParseResult PreParser::PreParseLazyFunction(
-<<<<<<< HEAD
     LanguageMode language_mode, bool is_typed, FunctionKind kind,
     bool has_simple_parameters, bool parsing_module, ParserRecorder* log,
-    Scanner::BookmarkScope* bookmark, int* use_counts) {
-=======
-    LanguageMode language_mode, FunctionKind kind, bool has_simple_parameters,
-    bool parsing_module, ParserRecorder* log, bool may_abort, int* use_counts) {
->>>>>>> f30075bb
+    bool may_abort, int* use_counts) {
   parsing_module_ = parsing_module;
   log_ = log;
   use_counts_ = use_counts;
@@ -129,164 +124,6 @@
 // it is used) are generally omitted.
 
 
-<<<<<<< HEAD
-PreParser::Statement PreParser::ParseStatementListItem(bool* ok) {
-  // ECMA 262 6th Edition
-  // StatementListItem[Yield, Return] :
-  //   Statement[?Yield, ?Return]
-  //   Declaration[?Yield]
-  //
-  // Declaration[Yield] :
-  //   HoistableDeclaration[?Yield]
-  //   ClassDeclaration[?Yield]
-  //   LexicalDeclaration[In, ?Yield]
-  //
-  // HoistableDeclaration[Yield, Default] :
-  //   FunctionDeclaration[?Yield, ?Default]
-  //   GeneratorDeclaration[?Yield, ?Default]
-  //
-  // LexicalDeclaration[In, Yield] :
-  //   LetOrConst BindingList[?In, ?Yield] ;
-
-  // Allow ambient variable, function, and class declarations.
-  bool ambient = typed() && CheckContextualKeyword(CStrVector("declare"));
-  if (ambient && !scope()->is_toplevel_scope()) {
-    *ok = false;
-    ReportMessage(MessageTemplate::kIllegalDeclare);
-    return Statement::Default();
-  }
-  switch (peek()) {
-    case Token::FUNCTION:
-      return ParseHoistableDeclaration(ambient, ok);
-    case Token::CLASS:
-      return ParseClassDeclaration(ambient, ok);
-    case Token::CONST:
-    case Token::VAR:
-      return ParseVariableStatement(kStatementListItem, ambient, ok);
-    case Token::LET:
-      if (IsNextLetKeyword()) {
-        return ParseVariableStatement(kStatementListItem, ambient, ok);
-      }
-      break;
-    case Token::IDENTIFIER:
-    case Token::FUTURE_STRICT_RESERVED_WORD: {
-      if (!typed() || ambient) break;
-      int pos = peek_position();
-      if (PeekContextualKeyword(CStrVector("type")) &&
-          PeekAhead() == Token::IDENTIFIER) {
-        Consume(Token::IDENTIFIER);
-        return ParseTypeAliasDeclaration(pos, ok);
-      } else if (CheckContextualKeyword(CStrVector("interface"))) {
-        return ParseInterfaceDeclaration(pos, ok);
-      }
-      break;
-    }
-    case Token::ASYNC:
-      if (allow_harmony_async_await() && PeekAhead() == Token::FUNCTION &&
-          !scanner()->HasAnyLineTerminatorAfterNext()) {
-        Consume(Token::ASYNC);
-        return ParseAsyncFunctionDeclaration(ambient, ok);
-      }
-    /* falls through */
-    default:
-      break;
-  }
-  if (ambient) {
-    *ok = false;
-    ReportMessageAt(scanner()->peek_location(),
-                    MessageTemplate::kBadAmbientDeclaration);
-    return Statement::Default();
-  }
-  return ParseStatement(kAllowLabelledFunctionStatement, ok);
-}
-
-
-void PreParser::ParseStatementList(int end_token, bool* ok,
-                                   Scanner::BookmarkScope* bookmark) {
-  // SourceElements ::
-  //   (Statement)* <end_token>
-
-  // Bookkeeping for trial parse if bookmark is set:
-  DCHECK_IMPLIES(bookmark, bookmark->HasBeenSet());
-  bool maybe_reset = bookmark != nullptr;
-  int count_statements = 0;
-
-  bool directive_prologue = true;
-  while (peek() != end_token) {
-    if (directive_prologue && peek() != Token::STRING) {
-      directive_prologue = false;
-    }
-    bool starts_with_identifier = peek() == Token::IDENTIFIER;
-    Scanner::Location token_loc = scanner()->peek_location();
-    Statement statement = ParseStatementListItem(CHECK_OK_CUSTOM(Void));
-
-    if (directive_prologue) {
-      bool use_strict_found = statement.IsUseStrictLiteral();
-      bool use_types_found =
-          statement.IsUseTypesLiteral() && allow_harmony_types();
-
-      if (use_strict_found) {
-        scope()->SetLanguageMode(
-            static_cast<LanguageMode>(scope()->language_mode() | STRICT));
-      } else if (use_types_found) {
-        scope()->SetLanguageMode(
-            static_cast<LanguageMode>(scope()->language_mode() | STRICT));
-        // We do not allow "use types" directives in function scopes.
-        if (scope()->is_function_scope()) {
-          ReportMessageAt(token_loc,
-                          MessageTemplate::kIllegalTypedModeDirective);
-          *ok = false;
-          return;
-        }
-        scope()->SetTyped();
-      } else if (!statement.IsStringLiteral()) {
-        directive_prologue = false;
-      }
-
-      if (use_strict_found && !scope()->HasSimpleParameters()) {
-        // TC39 deemed "use strict" directives to be an error when occurring
-        // in the body of a function with non-simple parameter list, on
-        // 29/7/2015. https://goo.gl/ueA7Ln
-        ReportMessageAt(token_loc,
-                        MessageTemplate::kIllegalLanguageModeDirective,
-                        "use strict");
-        *ok = false;
-        return;
-      }
-    }
-
-    // If we're allowed to reset to a bookmark, we will do so when we see a long
-    // and trivial function.
-    // Our current definition of 'long and trivial' is:
-    // - over 200 statements
-    // - all starting with an identifier (i.e., no if, for, while, etc.)
-    if (maybe_reset && (!starts_with_identifier ||
-                        ++count_statements > kLazyParseTrialLimit)) {
-      if (count_statements > kLazyParseTrialLimit) {
-        bookmark->Reset();
-        return;
-      }
-      maybe_reset = false;
-    }
-  }
-}
-
-
-PreParser::Statement PreParser::ParseStatement(
-    AllowLabelledFunctionStatement allow_function, bool* ok) {
-  // Statement ::
-  //   EmptyStatement
-  //   ...
-
-  if (peek() == Token::SEMICOLON) {
-    Next();
-    return Statement::Default();
-  }
-  return ParseSubStatement(allow_function, ok);
-}
-
-=======
->>>>>>> f30075bb
 PreParser::Statement PreParser::ParseScopedStatement(bool legacy, bool* ok) {
   if (is_strict(language_mode()) || peek() != Token::FUNCTION ||
       (legacy && allow_harmony_restrictive_declarations())) {
@@ -297,106 +134,9 @@
   }
 }
 
-<<<<<<< HEAD
-PreParser::Statement PreParser::ParseSubStatement(
-    AllowLabelledFunctionStatement allow_function, bool* ok) {
-  // Statement ::
-  //   Block
-  //   VariableStatement
-  //   EmptyStatement
-  //   ExpressionStatement
-  //   IfStatement
-  //   IterationStatement
-  //   ContinueStatement
-  //   BreakStatement
-  //   ReturnStatement
-  //   WithStatement
-  //   LabelledStatement
-  //   SwitchStatement
-  //   ThrowStatement
-  //   TryStatement
-  //   DebuggerStatement
-
-  // Note: Since labels can only be used by 'break' and 'continue'
-  // statements, which themselves are only valid within blocks,
-  // iterations or 'switch' statements (i.e., BreakableStatements),
-  // labels can be simply ignored in all other cases; except for
-  // trivial labeled break statements 'label: break label' which is
-  // parsed into an empty statement.
-
-  // Keep the source position of the statement
-  switch (peek()) {
-    case Token::LBRACE:
-      return ParseBlock(ok);
-
-    case Token::SEMICOLON:
-      Next();
-      return Statement::Default();
-
-    case Token::IF:
-      return ParseIfStatement(ok);
-
-    case Token::DO:
-      return ParseDoWhileStatement(ok);
-
-    case Token::WHILE:
-      return ParseWhileStatement(ok);
-
-    case Token::FOR:
-      return ParseForStatement(ok);
-
-    case Token::CONTINUE:
-      return ParseContinueStatement(ok);
-
-    case Token::BREAK:
-      return ParseBreakStatement(ok);
-
-    case Token::RETURN:
-      return ParseReturnStatement(ok);
-
-    case Token::WITH:
-      return ParseWithStatement(ok);
-
-    case Token::SWITCH:
-      return ParseSwitchStatement(ok);
-
-    case Token::THROW:
-      return ParseThrowStatement(ok);
-
-    case Token::TRY:
-      return ParseTryStatement(ok);
-
-    case Token::FUNCTION:
-      // FunctionDeclaration only allowed as a StatementListItem, not in
-      // an arbitrary Statement position. Exceptions such as
-      // ES#sec-functiondeclarations-in-ifstatement-statement-clauses
-      // are handled by calling ParseScopedStatement rather than
-      // ParseSubStatement directly.
-      ReportMessageAt(scanner()->peek_location(),
-                      is_strict(language_mode())
-                          ? MessageTemplate::kStrictFunction
-                          : MessageTemplate::kSloppyFunction);
-      *ok = false;
-      return Statement::Default();
-
-    case Token::DEBUGGER:
-      return ParseDebuggerStatement(ok);
-
-    case Token::VAR:
-      return ParseVariableStatement(kStatement, false, ok);
-
-    default:
-      return ParseExpressionOrLabelledStatement(allow_function, ok);
-  }
-}
-
-PreParser::Statement PreParser::ParseHoistableDeclaration(
-    int pos, ParseFunctionFlags flags, bool ambient, bool* ok) {
-=======
 PreParser::Statement PreParser::ParseHoistableDeclaration(
     int pos, ParseFunctionFlags flags, ZoneList<const AstRawString*>* names,
-    bool default_export, bool* ok) {
->>>>>>> f30075bb
+    bool default_export, bool ambient, bool* ok) {
   const bool is_generator = flags & ParseFunctionFlags::kIsGenerator;
   const bool is_async = flags & ParseFunctionFlags::kIsAsync;
   DCHECK(!is_generator || !is_async);
@@ -418,13 +158,9 @@
   return Statement::FunctionDeclaration();
 }
 
-<<<<<<< HEAD
-PreParser::Statement PreParser::ParseAsyncFunctionDeclaration(bool ambient,
-                                                              bool* ok) {
-=======
 PreParser::Statement PreParser::ParseAsyncFunctionDeclaration(
-    ZoneList<const AstRawString*>* names, bool default_export, bool* ok) {
->>>>>>> f30075bb
+    ZoneList<const AstRawString*>* names, bool default_export, bool ambient,
+    bool* ok) {
   // AsyncFunctionDeclaration ::
   //   async [no LineTerminator here] function BindingIdentifier[Await]
   //       ( FormalParameters[Await] ) { AsyncFunctionBody }
@@ -432,19 +168,13 @@
   int pos = position();
   Expect(Token::FUNCTION, CHECK_OK);
   ParseFunctionFlags flags = ParseFunctionFlags::kIsAsync;
-<<<<<<< HEAD
-  return ParseHoistableDeclaration(pos, flags, ambient, ok);
-}
-
-PreParser::Statement PreParser::ParseHoistableDeclaration(bool ambient,
-                                                          bool* ok) {
-=======
-  return ParseHoistableDeclaration(pos, flags, names, default_export, ok);
+  return ParseHoistableDeclaration(pos, flags, names, default_export, ambient,
+                                   ok);
 }
 
 PreParser::Statement PreParser::ParseHoistableDeclaration(
-    ZoneList<const AstRawString*>* names, bool default_export, bool* ok) {
->>>>>>> f30075bb
+    ZoneList<const AstRawString*>* names, bool default_export, bool ambient,
+    bool* ok) {
   // FunctionDeclaration ::
   //   'function' Identifier '(' FormalParameterListopt ')' '{' FunctionBody '}'
   // GeneratorDeclaration ::
@@ -457,33 +187,20 @@
   if (Check(Token::MUL)) {
     flags |= ParseFunctionFlags::kIsGenerator;
   }
-<<<<<<< HEAD
-  return ParseHoistableDeclaration(pos, flags, ambient, ok);
-}
-
-
-PreParser::Statement PreParser::ParseClassDeclaration(bool ambient, bool* ok) {
-  Expect(Token::CLASS, CHECK_OK);
-
-=======
-  return ParseHoistableDeclaration(pos, flags, names, default_export, ok);
+  return ParseHoistableDeclaration(pos, flags, names, default_export, ambient,
+                                   ok);
 }
 
 PreParser::Statement PreParser::ParseClassDeclaration(
-    ZoneList<const AstRawString*>* names, bool default_export, bool* ok) {
->>>>>>> f30075bb
+    ZoneList<const AstRawString*>* names, bool default_export, bool ambient,
+    bool* ok) {
   int pos = position();
   bool is_strict_reserved = false;
   Identifier name =
       ParseIdentifierOrStrictReservedWord(&is_strict_reserved, CHECK_OK);
-<<<<<<< HEAD
-  ParseClassLiteral(nullptr, name, scanner()->location(), is_strict_reserved,
-                    pos, ambient, CHECK_OK);
-=======
   ExpressionClassifier no_classifier(this);
   ParseClassLiteral(name, scanner()->location(), is_strict_reserved, pos,
-                    CHECK_OK);
->>>>>>> f30075bb
+                    ambient, CHECK_OK);
   return Statement::Default();
 }
 
@@ -505,152 +222,19 @@
 }
 
 PreParser::Statement PreParser::ParseVariableStatement(
-<<<<<<< HEAD
-    VariableDeclarationContext var_context, bool ambient, bool* ok) {
-=======
     VariableDeclarationContext var_context,
-    ZoneList<const AstRawString*>* names, bool* ok) {
->>>>>>> f30075bb
+    ZoneList<const AstRawString*>* names, bool ambient, bool* ok) {
   // VariableStatement ::
   //   VariableDeclarations ';'
 
   Statement result =
-<<<<<<< HEAD
-      ParseVariableDeclarations(var_context, nullptr, nullptr, nullptr, nullptr,
-                                nullptr, ambient, CHECK_OK);
-=======
-      ParseVariableDeclarations(var_context, nullptr, names, CHECK_OK);
->>>>>>> f30075bb
+      ParseVariableDeclarations(var_context, nullptr, names, ambient, CHECK_OK);
   ExpectSemicolon(CHECK_OK);
   return result;
 }
 
-<<<<<<< HEAD
-
-// If the variable declaration declares exactly one non-const
-// variable, then *var is set to that variable. In all other cases,
-// *var is untouched; in particular, it is the caller's responsibility
-// to initialize it properly. This mechanism is also used for the parsing
-// of 'for-in' loops.
-PreParser::Statement PreParser::ParseVariableDeclarations(
-    VariableDeclarationContext var_context, int* num_decl, bool* is_lexical,
-    bool* is_binding_pattern, Scanner::Location* first_initializer_loc,
-    Scanner::Location* bindings_loc, bool ambient, bool* ok) {
-  // VariableDeclarations ::
-  //   ('var' | 'const') (Identifier ('=' AssignmentExpression)?)+[',']
-  //
-  // The ES6 Draft Rev3 specifies the following grammar for const declarations
-  //
-  // ConstDeclaration ::
-  //   const ConstBinding (',' ConstBinding)* ';'
-  // ConstBinding ::
-  //   Identifier '=' AssignmentExpression
-  //
-  // TODO(ES6):
-  // ConstBinding ::
-  //   BindingPattern '=' AssignmentExpression
-  bool require_initializer = false;
-  bool lexical = false;
-  bool is_pattern = false;
-  if (peek() == Token::VAR) {
-    Consume(Token::VAR);
-  } else if (peek() == Token::CONST) {
-    // TODO(ES6): The ES6 Draft Rev4 section 12.2.2 reads:
-    //
-    // ConstDeclaration : const ConstBinding (',' ConstBinding)* ';'
-    //
-    // * It is a Syntax Error if the code that matches this production is not
-    //   contained in extended code.
-    //
-    // However disallowing const in sloppy mode will break compatibility with
-    // existing pages. Therefore we keep allowing const with the old
-    // non-harmony semantics in sloppy mode.
-    Consume(Token::CONST);
-    DCHECK(var_context != kStatement);
-    require_initializer = true;
-    lexical = true;
-  } else if (peek() == Token::LET) {
-    Consume(Token::LET);
-    DCHECK(var_context != kStatement);
-    lexical = true;
-  } else {
-    *ok = false;
-    return Statement::Default();
-  }
-
-  // The scope of a var/const declared variable anywhere inside a function
-  // is the entire function (ECMA-262, 3rd, 10.1.3, and 12.2). The scope
-  // of a let declared variable is the scope of the immediately enclosing
-  // block.
-  int nvars = 0;  // the number of variables declared
-  int bindings_start = peek_position();
-  do {
-    // Parse binding pattern.
-    if (nvars > 0) Consume(Token::COMMA);
-    int decl_pos = peek_position();
-    PreParserExpression pattern = PreParserExpression::Default();
-    {
-      ExpressionClassifier pattern_classifier(this);
-      pattern = ParsePrimaryExpression(&pattern_classifier, CHECK_OK);
-
-      ValidateBindingPattern(&pattern_classifier, CHECK_OK);
-      if (lexical) {
-        ValidateLetPattern(&pattern_classifier, CHECK_OK);
-      }
-    }
-
-    is_pattern = pattern.IsObjectLiteral() || pattern.IsArrayLiteral();
-
-    // Parse optional type annotation.
-    if (typed() && Check(Token::COLON)) {  // Braces required here.
-      ParseValidType(CHECK_OK);
-    }
-
-    // Initializers are not allowed in ambient declarations.
-    if (ambient) {
-      nvars++;
-      continue;
-    }
-
-    Scanner::Location variable_loc = scanner()->location();
-    nvars++;
-    if (Check(Token::ASSIGN)) {
-      ExpressionClassifier classifier(this);
-      ParseAssignmentExpression(var_context != kForStatement,
-                                typesystem::kNoCover, &classifier, CHECK_OK);
-      ValidateExpression(&classifier, CHECK_OK);
-
-      variable_loc.end_pos = scanner()->location().end_pos;
-      if (first_initializer_loc && !first_initializer_loc->IsValid()) {
-        *first_initializer_loc = variable_loc;
-      }
-    } else if ((require_initializer || is_pattern) &&
-               (var_context != kForStatement || !PeekInOrOf())) {
-      ReportMessageAt(
-          Scanner::Location(decl_pos, scanner()->location().end_pos),
-          MessageTemplate::kDeclarationMissingInitializer,
-          is_pattern ? "destructuring" : "const");
-      *ok = false;
-      return Statement::Default();
-    }
-  } while (peek() == Token::COMMA);
-
-  if (bindings_loc) {
-    *bindings_loc =
-        Scanner::Location(bindings_start, scanner()->location().end_pos);
-  }
-
-  if (num_decl != nullptr) *num_decl = nvars;
-  if (is_lexical != nullptr) *is_lexical = lexical;
-  if (is_binding_pattern != nullptr) *is_binding_pattern = is_pattern;
-  return Statement::Default();
-}
-
 PreParser::Statement PreParser::ParseFunctionDeclaration(bool ambient,
                                                          bool* ok) {
-=======
-PreParser::Statement PreParser::ParseFunctionDeclaration(bool* ok) {
->>>>>>> f30075bb
   Consume(Token::FUNCTION);
   int pos = position();
   ParseFunctionFlags flags = ParseFunctionFlags::kIsNormal;
@@ -663,11 +247,7 @@
       return Statement::Default();
     }
   }
-<<<<<<< HEAD
-  return ParseHoistableDeclaration(pos, flags, ambient, ok);
-=======
-  return ParseHoistableDeclaration(pos, flags, nullptr, false, ok);
->>>>>>> f30075bb
+  return ParseHoistableDeclaration(pos, flags, nullptr, false, ambient, ok);
 }
 
 PreParser::Statement PreParser::ParseExpressionOrLabelledStatement(
@@ -692,14 +272,9 @@
 
   bool starts_with_identifier = peek_any_identifier();
   ExpressionClassifier classifier(this);
-<<<<<<< HEAD
   Expression expr =
-      ParseExpression(true, typesystem::kNoCover, &classifier, CHECK_OK);
-  ValidateExpression(&classifier, CHECK_OK);
-=======
-  Expression expr = ParseExpressionCoverGrammar(true, CHECK_OK);
+      ParseExpressionCoverGrammar(true, typesystem::kNoCover, CHECK_OK);
   ValidateExpression(CHECK_OK);
->>>>>>> f30075bb
 
   // Even if the expression starts with an identifier, it is not necessarily an
   // identifier. For example, "foo + bar" starts with an identifier but is not
@@ -923,28 +498,15 @@
     ForEachStatement::VisitMode mode;
     if (peek() == Token::VAR || peek() == Token::CONST ||
         (peek() == Token::LET && IsNextLetKeyword())) {
-<<<<<<< HEAD
-      int decl_count;
-      bool is_lexical;
-      bool is_binding_pattern;
-      Scanner::Location first_initializer_loc = Scanner::Location::invalid();
-      Scanner::Location bindings_loc = Scanner::Location::invalid();
-      ParseVariableDeclarations(kForStatement, &decl_count, &is_lexical,
-                                &is_binding_pattern, &first_initializer_loc,
-                                &bindings_loc, false, CHECK_OK);
-      if (is_lexical) has_lexical = true;
-      if (CheckInOrOf(&mode, ok)) {
-=======
       DeclarationParsingResult parsing_result;
 
-      ParseVariableDeclarations(kForStatement, &parsing_result, nullptr,
+      ParseVariableDeclarations(kForStatement, &parsing_result, nullptr, false,
                                 CHECK_OK);
       if (parsing_result.descriptor.mode == CONST ||
           parsing_result.descriptor.mode == LET) {
         has_lexical = true;
       }
       if (CheckInOrOf(&mode)) {
->>>>>>> f30075bb
         if (!*ok) return Statement::Default();
         if (parsing_result.declarations.length() != 1) {
           ReportMessageAt(parsing_result.bindings_loc,
@@ -973,14 +535,8 @@
 
         if (mode == ForEachStatement::ITERATE) {
           ExpressionClassifier classifier(this);
-<<<<<<< HEAD
-          ParseAssignmentExpression(true, typesystem::kNoCover, &classifier,
-                                    CHECK_OK);
-          RewriteNonPattern(&classifier, CHECK_OK);
-=======
-          ParseAssignmentExpression(true, CHECK_OK);
+          ParseAssignmentExpression(true, typesystem::kNoCover, CHECK_OK);
           RewriteNonPattern(CHECK_OK);
->>>>>>> f30075bb
         } else {
           ParseExpression(true, typesystem::kNoCover, CHECK_OK);
         }
@@ -996,12 +552,8 @@
     } else {
       int lhs_beg_pos = peek_position();
       ExpressionClassifier classifier(this);
-<<<<<<< HEAD
       Expression lhs =
-          ParseExpression(false, typesystem::kNoCover, &classifier, CHECK_OK);
-=======
-      Expression lhs = ParseExpressionCoverGrammar(false, CHECK_OK);
->>>>>>> f30075bb
+          ParseExpressionCoverGrammar(false, typesystem::kNoCover, CHECK_OK);
       int lhs_end_pos = scanner()->location().end_pos;
       bool is_for_each = CheckInOrOf(&mode);
       bool is_destructuring = is_for_each &&
@@ -1022,14 +574,8 @@
 
         if (mode == ForEachStatement::ITERATE) {
           ExpressionClassifier classifier(this);
-<<<<<<< HEAD
-          ParseAssignmentExpression(true, typesystem::kNoCover, &classifier,
-                                    CHECK_OK);
-          RewriteNonPattern(&classifier, CHECK_OK);
-=======
-          ParseAssignmentExpression(true, CHECK_OK);
+          ParseAssignmentExpression(true, typesystem::kNoCover, CHECK_OK);
           RewriteNonPattern(CHECK_OK);
->>>>>>> f30075bb
         } else {
           ParseExpression(true, typesystem::kNoCover, CHECK_OK);
         }
@@ -1201,12 +747,8 @@
   int start_position = scanner()->location().beg_pos;
   function_scope->set_start_position(start_position);
   PreParserFormalParameters formals(function_scope);
-<<<<<<< HEAD
   ParseFormalParameterList(&formals, kind != FunctionKind::kSetterFunction,
-                           &formals_classifier, CHECK_OK);
-=======
-  ParseFormalParameterList(&formals, CHECK_OK);
->>>>>>> f30075bb
+                           CHECK_OK);
   Expect(Token::RPAREN, CHECK_OK);
   int formals_end_position = scanner()->location().end_pos;
 
@@ -1310,14 +852,8 @@
 }
 
 PreParserExpression PreParser::ParseClassLiteral(
-<<<<<<< HEAD
-    ExpressionClassifier* classifier, PreParserIdentifier name,
-    Scanner::Location class_name_location, bool name_is_strict_reserved,
-    int pos, bool ambient, bool* ok) {
-=======
     PreParserIdentifier name, Scanner::Location class_name_location,
-    bool name_is_strict_reserved, int pos, bool* ok) {
->>>>>>> f30075bb
+    bool name_is_strict_reserved, int pos, bool ambient, bool* ok) {
   // All parts of a ClassDeclaration and ClassExpression are strict code.
   if (name_is_strict_reserved) {
     ReportMessageAt(class_name_location,
@@ -1371,21 +907,10 @@
                                     // property names here.
     Identifier name;
     ExpressionClassifier property_classifier(this);
-<<<<<<< HEAD
-    ParsePropertyDefinition(
-        &checker, in_class, has_extends, MethodKind::kNormal, &is_computed_name,
-        &has_seen_constructor, &property_classifier, &name, ambient, CHECK_OK);
-    ValidateExpression(&property_classifier, CHECK_OK);
-    if (classifier != nullptr) {
-      classifier->AccumulateFormalParameterContainmentErrors(
-          &property_classifier);
-    }
-=======
     ParsePropertyDefinition(&checker, in_class, has_extends, &is_computed_name,
-                            &has_seen_constructor, &name, CHECK_OK);
+                            &has_seen_constructor, &name, ambient, CHECK_OK);
     ValidateExpression(CHECK_OK);
     impl()->AccumulateFormalParameterContainmentErrors();
->>>>>>> f30075bb
   }
 
   Expect(Token::RBRACE, CHECK_OK);
@@ -1432,13 +957,8 @@
                                                     bool* ok) {
   scope()->ForceContextAllocation();
 
-<<<<<<< HEAD
-  PreParserExpression return_value = ParseAssignmentExpression(
-      accept_IN, typesystem::kNoCover, classifier, CHECK_OK_CUSTOM(Void));
-=======
   PreParserExpression return_value =
-      ParseAssignmentExpression(accept_IN, CHECK_OK_VOID);
->>>>>>> f30075bb
+      ParseAssignmentExpression(accept_IN, typesystem::kNoCover, CHECK_OK_VOID);
 
   body->Add(PreParserStatement::ExpressionStatement(return_value), zone());
 }
