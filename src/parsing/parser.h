--- conflicted
+++ resolved
@@ -802,19 +802,13 @@
                                AllowLabelledFunctionStatement allow_function,
                                bool* ok);
   Statement* ParseStatementAsUnlabelled(ZoneList<const AstRawString*>* labels,
-                                   bool* ok);
-<<<<<<< HEAD
-  Statement* ParseFunctionDeclaration(ZoneList<const AstRawString*>* names,
-                                      bool ambient, bool* ok);
-  Statement* ParseFunctionDeclaration(int pos, bool is_generator,
-=======
-  Statement* ParseFunctionDeclaration(bool* ok);
+                                        bool* ok);
+  Statement* ParseFunctionDeclaration(bool ambient, bool* ok);
   Statement* ParseHoistableDeclaration(ZoneList<const AstRawString*>* names,
-                                      bool* ok);
+                                       bool ambient, bool* ok);
   Statement* ParseHoistableDeclaration(int pos, bool is_generator,
->>>>>>> 2949e05d
-                                      ZoneList<const AstRawString*>* names,
-                                      bool ambient, bool* ok);
+                                       ZoneList<const AstRawString*>* names,
+                                       bool ambient, bool* ok);
   Statement* ParseClassDeclaration(ZoneList<const AstRawString*>* names,
                                    bool ambient, bool* ok);
   Statement* ParseNativeDeclaration(bool* ok);
@@ -1004,17 +998,11 @@
       const AstRawString* name, Scanner::Location function_name_location,
       FunctionNameValidity function_name_validity, FunctionKind kind,
       int function_token_position, FunctionLiteral::FunctionType type,
-<<<<<<< HEAD
       LanguageMode language_mode, bool is_typed,
       typesystem::TypeFlags type_flags, bool* ok);
 
-  ClassLiteral* ParseClassLiteral(const AstRawString* name,
-=======
-      LanguageMode language_mode, bool* ok);
-
   ClassLiteral* ParseClassLiteral(ExpressionClassifier* classifier,
                                   const AstRawString* name,
->>>>>>> 2949e05d
                                   Scanner::Location class_name_location,
                                   bool name_is_strict_reserved, int pos,
                                   bool ambient, bool* ok);
