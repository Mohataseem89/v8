// Copyright 2012 the V8 project authors. All rights reserved.
// Use of this source code is governed by a BSD-style license that can be
// found in the LICENSE file.

#include "src/compiler.h"

#include <algorithm>
#include <memory>

#include "src/asmjs/asm-js.h"
#include "src/asmjs/asm-typer.h"
#include "src/ast/ast-numbering.h"
#include "src/ast/prettyprinter.h"
#include "src/ast/scopes.h"
#include "src/bootstrapper.h"
#include "src/codegen.h"
#include "src/compilation-cache.h"
#include "src/compiler-dispatcher/compiler-dispatcher.h"
#include "src/compiler-dispatcher/optimizing-compile-dispatcher.h"
#include "src/compiler/pipeline.h"
#include "src/crankshaft/hydrogen.h"
#include "src/debug/debug.h"
#include "src/debug/liveedit.h"
#include "src/frames-inl.h"
#include "src/full-codegen/full-codegen.h"
#include "src/globals.h"
#include "src/heap/heap.h"
#include "src/interpreter/interpreter.h"
#include "src/isolate-inl.h"
#include "src/log-inl.h"
#include "src/messages.h"
#include "src/parsing/parsing.h"
#include "src/parsing/rewriter.h"
#include "src/parsing/scanner-character-streams.h"
#include "src/runtime-profiler.h"
#include "src/snapshot/code-serializer.h"
#include "src/vm-state-inl.h"

namespace v8 {
namespace internal {

// A wrapper around a CompilationInfo that detaches the Handles from
// the underlying DeferredHandleScope and stores them in info_ on
// destruction.
class CompilationHandleScope final {
 public:
  explicit CompilationHandleScope(CompilationInfo* info)
      : deferred_(info->isolate()), info_(info) {}
  ~CompilationHandleScope() { info_->set_deferred_handles(deferred_.Detach()); }

 private:
  DeferredHandleScope deferred_;
  CompilationInfo* info_;
};

// Helper that times a scoped region and records the elapsed time.
struct ScopedTimer {
  explicit ScopedTimer(base::TimeDelta* location) : location_(location) {
    DCHECK(location_ != NULL);
    timer_.Start();
  }

  ~ScopedTimer() { *location_ += timer_.Elapsed(); }

  base::ElapsedTimer timer_;
  base::TimeDelta* location_;
};

// ----------------------------------------------------------------------------
// Implementation of CompilationJob

CompilationJob::CompilationJob(Isolate* isolate, CompilationInfo* info,
                               const char* compiler_name, State initial_state)
    : info_(info),
      isolate_thread_id_(isolate->thread_id()),
      compiler_name_(compiler_name),
      state_(initial_state),
      stack_limit_(isolate->stack_guard()->real_climit()),
      executed_on_background_thread_(false) {}

CompilationJob::Status CompilationJob::PrepareJob() {
  DCHECK(ThreadId::Current().Equals(info()->isolate()->thread_id()));
  DisallowJavascriptExecution no_js(isolate());

  if (FLAG_trace_opt && info()->IsOptimizing()) {
    OFStream os(stdout);
    os << "[compiling method " << Brief(*info()->closure()) << " using "
       << compiler_name_;
    if (info()->is_osr()) os << " OSR";
    os << "]" << std::endl;
  }

  // Delegate to the underlying implementation.
  DCHECK(state() == State::kReadyToPrepare);
  ScopedTimer t(&time_taken_to_prepare_);
  return UpdateState(PrepareJobImpl(), State::kReadyToExecute);
}

CompilationJob::Status CompilationJob::ExecuteJob() {
  std::unique_ptr<DisallowHeapAllocation> no_allocation;
  std::unique_ptr<DisallowHandleAllocation> no_handles;
  std::unique_ptr<DisallowHandleDereference> no_deref;
  std::unique_ptr<DisallowCodeDependencyChange> no_dependency_change;
  if (can_execute_on_background_thread()) {
    no_allocation.reset(new DisallowHeapAllocation());
    no_handles.reset(new DisallowHandleAllocation());
    no_deref.reset(new DisallowHandleDereference());
    no_dependency_change.reset(new DisallowCodeDependencyChange());
    executed_on_background_thread_ =
        !ThreadId::Current().Equals(isolate_thread_id_);
  } else {
    DCHECK(ThreadId::Current().Equals(isolate_thread_id_));
  }

  // Delegate to the underlying implementation.
  DCHECK(state() == State::kReadyToExecute);
  ScopedTimer t(&time_taken_to_execute_);
  return UpdateState(ExecuteJobImpl(), State::kReadyToFinalize);
}

CompilationJob::Status CompilationJob::FinalizeJob() {
  DCHECK(ThreadId::Current().Equals(info()->isolate()->thread_id()));
  DisallowCodeDependencyChange no_dependency_change;
  DisallowJavascriptExecution no_js(isolate());
  DCHECK(!info()->dependencies()->HasAborted());

  // Delegate to the underlying implementation.
  DCHECK(state() == State::kReadyToFinalize);
  ScopedTimer t(&time_taken_to_finalize_);
  return UpdateState(FinalizeJobImpl(), State::kSucceeded);
}

CompilationJob::Status CompilationJob::RetryOptimization(BailoutReason reason) {
  DCHECK(info_->IsOptimizing());
  info_->RetryOptimization(reason);
  state_ = State::kFailed;
  return FAILED;
}

CompilationJob::Status CompilationJob::AbortOptimization(BailoutReason reason) {
  DCHECK(info_->IsOptimizing());
  info_->AbortOptimization(reason);
  state_ = State::kFailed;
  return FAILED;
}

void CompilationJob::RecordUnoptimizedCompilationStats() const {
  int code_size;
  if (info()->has_bytecode_array()) {
    code_size = info()->bytecode_array()->SizeIncludingMetadata();
  } else {
    code_size = info()->code()->SizeIncludingMetadata();
  }

  Counters* counters = isolate()->counters();
  // TODO(4280): Rename counters from "baseline" to "unoptimized" eventually.
  counters->total_baseline_code_size()->Increment(code_size);
  counters->total_baseline_compile_count()->Increment(1);

  // TODO(5203): Add timers for each phase of compilation.
}

void CompilationJob::RecordOptimizedCompilationStats() const {
  DCHECK(info()->IsOptimizing());
  Handle<JSFunction> function = info()->closure();
  if (!function->IsOptimized()) {
    // Concurrent recompilation and OSR may race.  Increment only once.
    int opt_count = function->shared()->opt_count();
    function->shared()->set_opt_count(opt_count + 1);
  }
  double ms_creategraph = time_taken_to_prepare_.InMillisecondsF();
  double ms_optimize = time_taken_to_execute_.InMillisecondsF();
  double ms_codegen = time_taken_to_finalize_.InMillisecondsF();
  if (FLAG_trace_opt) {
    PrintF("[optimizing ");
    function->ShortPrint();
    PrintF(" - took %0.3f, %0.3f, %0.3f ms]\n", ms_creategraph, ms_optimize,
           ms_codegen);
  }
  if (FLAG_trace_opt_stats) {
    static double compilation_time = 0.0;
    static int compiled_functions = 0;
    static int code_size = 0;

    compilation_time += (ms_creategraph + ms_optimize + ms_codegen);
    compiled_functions++;
    code_size += function->shared()->SourceSize();
    PrintF("Compiled: %d functions with %d byte source size in %fms.\n",
           compiled_functions, code_size, compilation_time);
  }
  if (FLAG_hydrogen_stats) {
    isolate()->GetHStatistics()->IncrementSubtotals(time_taken_to_prepare_,
                                                    time_taken_to_execute_,
                                                    time_taken_to_finalize_);
  }
}

Isolate* CompilationJob::isolate() const { return info()->isolate(); }

namespace {

void AddWeakObjectToCodeDependency(Isolate* isolate, Handle<HeapObject> object,
                                   Handle<Code> code) {
  Handle<WeakCell> cell = Code::WeakCellFor(code);
  Heap* heap = isolate->heap();
  if (heap->InNewSpace(*object)) {
    heap->AddWeakNewSpaceObjectToCodeDependency(object, cell);
  } else {
    Handle<DependentCode> dep(heap->LookupWeakObjectToCodeDependency(object));
    dep =
        DependentCode::InsertWeakCode(dep, DependentCode::kWeakCodeGroup, cell);
    heap->AddWeakObjectToCodeDependency(object, dep);
  }
}

}  // namespace

void CompilationJob::RegisterWeakObjectsInOptimizedCode(Handle<Code> code) {
  // TODO(turbofan): Move this to pipeline.cc once Crankshaft dies.
  Isolate* const isolate = code->GetIsolate();
  DCHECK(code->is_optimized_code());
  std::vector<Handle<Map>> maps;
  std::vector<Handle<HeapObject>> objects;
  {
    DisallowHeapAllocation no_gc;
    int const mode_mask = RelocInfo::ModeMask(RelocInfo::EMBEDDED_OBJECT) |
                          RelocInfo::ModeMask(RelocInfo::CELL);
    for (RelocIterator it(*code, mode_mask); !it.done(); it.next()) {
      RelocInfo::Mode mode = it.rinfo()->rmode();
      if (mode == RelocInfo::CELL &&
          code->IsWeakObjectInOptimizedCode(it.rinfo()->target_cell())) {
        objects.push_back(handle(it.rinfo()->target_cell(), isolate));
      } else if (mode == RelocInfo::EMBEDDED_OBJECT &&
                 code->IsWeakObjectInOptimizedCode(
                     it.rinfo()->target_object())) {
        Handle<HeapObject> object(HeapObject::cast(it.rinfo()->target_object()),
                                  isolate);
        if (object->IsMap()) {
          maps.push_back(Handle<Map>::cast(object));
        } else {
          objects.push_back(object);
        }
      }
    }
  }
  for (Handle<Map> map : maps) {
    if (map->dependent_code()->IsEmpty(DependentCode::kWeakCodeGroup)) {
      isolate->heap()->AddRetainedMap(map);
    }
    Map::AddDependentCode(map, DependentCode::kWeakCodeGroup, code);
  }
  for (Handle<HeapObject> object : objects) {
    AddWeakObjectToCodeDependency(isolate, object, code);
  }
  code->set_can_have_weak_objects(true);
}

// ----------------------------------------------------------------------------
// Local helper methods that make up the compilation pipeline.

namespace {

void RecordFunctionCompilation(CodeEventListener::LogEventsAndTags tag,
                               CompilationInfo* info) {
  // Log the code generation. If source information is available include
  // script name and line number. Check explicitly whether logging is
  // enabled as finding the line number is not free.
  if (info->isolate()->logger()->is_logging_code_events() ||
      info->isolate()->is_profiling()) {
    Handle<SharedFunctionInfo> shared = info->shared_info();
    Handle<Script> script = info->parse_info()->script();
    Handle<AbstractCode> abstract_code =
        info->has_bytecode_array()
            ? Handle<AbstractCode>::cast(info->bytecode_array())
            : Handle<AbstractCode>::cast(info->code());
    if (abstract_code.is_identical_to(
            info->isolate()->builtins()->CompileLazy())) {
      return;
    }
    int line_num = Script::GetLineNumber(script, shared->start_position()) + 1;
    int column_num =
        Script::GetColumnNumber(script, shared->start_position()) + 1;
    String* script_name = script->name()->IsString()
                              ? String::cast(script->name())
                              : info->isolate()->heap()->empty_string();
    CodeEventListener::LogEventsAndTags log_tag =
        Logger::ToNativeByScript(tag, *script);
    PROFILE(info->isolate(),
            CodeCreateEvent(log_tag, *abstract_code, *shared, script_name,
                            line_num, column_num));
  }
}

void EnsureFeedbackMetadata(CompilationInfo* info) {
  DCHECK(info->has_shared_info());

  // If no type feedback metadata exists, create it. At this point the
  // AstNumbering pass has already run. Note the snapshot can contain outdated
  // vectors for a different configuration, hence we also recreate a new vector
  // when the function is not compiled (i.e. no code was serialized).

  // TODO(mvstanton): reintroduce is_empty() predicate to feedback_metadata().
  if (info->shared_info()->feedback_metadata()->length() == 0 ||
      !info->shared_info()->is_compiled()) {
    Handle<TypeFeedbackMetadata> feedback_metadata = TypeFeedbackMetadata::New(
        info->isolate(), info->literal()->feedback_vector_spec());
    info->shared_info()->set_feedback_metadata(*feedback_metadata);
  }

  // It's very important that recompiles do not alter the structure of the type
  // feedback vector. Verify that the structure fits the function literal.
  CHECK(!info->shared_info()->feedback_metadata()->SpecDiffersFrom(
      info->literal()->feedback_vector_spec()));
}

bool UseTurboFan(Handle<SharedFunctionInfo> shared) {
  if (shared->optimization_disabled()) {
    return false;
  }

  bool must_use_ignition_turbo = shared->must_use_ignition_turbo();

  // Check the enabling conditions for Turbofan.
  // 1. "use asm" code.
  bool is_turbofanable_asm = FLAG_turbo_asm && shared->asm_function();

  // 2. Fallback for features unsupported by Crankshaft.
  bool is_unsupported_by_crankshaft_but_turbofanable =
      must_use_ignition_turbo && strcmp(FLAG_turbo_filter, "~~") == 0;

  // 3. Explicitly enabled by the command-line filter.
  bool passes_turbo_filter = shared->PassesFilter(FLAG_turbo_filter);

  return is_turbofanable_asm || is_unsupported_by_crankshaft_but_turbofanable ||
         passes_turbo_filter;
}

bool ShouldUseIgnition(CompilationInfo* info) {
  DCHECK(info->has_shared_info());
  Handle<SharedFunctionInfo> shared = info->shared_info();

  // Code which can't be supported by the old pipeline should use Ignition.
  if (shared->must_use_ignition_turbo()) return true;

  // Resumable functions are not supported by {FullCodeGenerator}, suspended
  // activations stored as {JSGeneratorObject} on the heap always assume the
  // underlying code to be based on the bytecode array.
  DCHECK(!IsResumableFunction(shared->kind()));

  // Skip Ignition for asm.js functions.
  if (shared->asm_function()) return false;

  // Skip Ignition for asm wasm code.
  if (FLAG_validate_asm && shared->HasAsmWasmData()) {
    return false;
  }

  // When requesting debug code as a replacement for existing code, we provide
  // the same kind as the existing code (to prevent implicit tier-change).
  if (info->is_debug() && shared->is_compiled()) {
    return !shared->HasBaselineCode();
  }

  // Code destined for TurboFan should be compiled with Ignition first.
  if (UseTurboFan(shared)) return true;

  // Only use Ignition for any other function if FLAG_ignition is true.
  if (!FLAG_ignition) return false;

  // Checks whether top level functions should be passed by the filter.
  if (shared->is_toplevel()) {
    Vector<const char> filter = CStrVector(FLAG_ignition_filter);
    return (filter.length() == 0) || (filter.length() == 1 && filter[0] == '*');
  }

  // Finally respect the filter.
  return shared->PassesFilter(FLAG_ignition_filter);
}

bool UseAsmWasm(DeclarationScope* scope, Handle<SharedFunctionInfo> shared_info,
                bool is_debug) {
  return FLAG_validate_asm && scope->asm_module() &&
         !shared_info->is_asm_wasm_broken() && !is_debug;
}

bool UseCompilerDispatcher(CompilerDispatcher* dispatcher,
                           DeclarationScope* scope,
                           Handle<SharedFunctionInfo> shared_info,
                           bool is_debug, bool will_serialize) {
  return FLAG_compiler_dispatcher_eager_inner && dispatcher->IsEnabled() &&
         !is_debug && !will_serialize &&
         !UseAsmWasm(scope, shared_info, is_debug);
}

CompilationJob* GetUnoptimizedCompilationJob(CompilationInfo* info) {
  // Function should have been parsed and analyzed before creating a compilation
  // job.
  DCHECK_NOT_NULL(info->literal());
  DCHECK_NOT_NULL(info->scope());

  if (ShouldUseIgnition(info)) {
    return interpreter::Interpreter::NewCompilationJob(info);
  } else {
    return FullCodeGenerator::NewCompilationJob(info);
  }
}

void InstallSharedScopeInfo(CompilationInfo* info,
                            Handle<SharedFunctionInfo> shared) {
  Handle<ScopeInfo> scope_info = info->scope()->scope_info();
  shared->set_scope_info(*scope_info);
  Scope* outer_scope = info->scope()->GetOuterScopeWithContext();
  if (outer_scope) {
    shared->set_outer_scope_info(*outer_scope->scope_info());
  }
}

void InstallSharedCompilationResult(CompilationInfo* info,
                                    Handle<SharedFunctionInfo> shared) {
  // TODO(mstarzinger): Compiling for debug code might be used to reveal inner
  // functions via {FindSharedFunctionInfoInScript}, in which case we end up
  // regenerating existing bytecode. Fix this!
  if (info->is_debug() && info->has_bytecode_array()) {
    shared->ClearBytecodeArray();
  }
  DCHECK(!info->code().is_null());
  shared->ReplaceCode(*info->code());
  if (info->has_bytecode_array()) {
    DCHECK(!shared->HasBytecodeArray());  // Only compiled once.
    shared->set_bytecode_array(*info->bytecode_array());
  }
}

void InstallUnoptimizedCode(CompilationInfo* info) {
  Handle<SharedFunctionInfo> shared = info->shared_info();

  // Update the shared function info with the scope info.
  InstallSharedScopeInfo(info, shared);

  // Install compilation result on the shared function info
  InstallSharedCompilationResult(info, shared);
}

CompilationJob::Status FinalizeUnoptimizedCompilationJob(CompilationJob* job) {
  CompilationJob::Status status = job->FinalizeJob();
  if (status == CompilationJob::SUCCEEDED) {
    CompilationInfo* info = job->info();
    EnsureFeedbackMetadata(info);
    DCHECK(!info->code().is_null());
    if (info->parse_info()->literal()->should_be_used_once_hint()) {
      info->code()->MarkToBeExecutedOnce(info->isolate());
    }
    InstallUnoptimizedCode(info);
    RecordFunctionCompilation(CodeEventListener::FUNCTION_TAG, info);
    job->RecordUnoptimizedCompilationStats();
  }
  return status;
}

void SetSharedFunctionFlagsFromLiteral(FunctionLiteral* literal,
                                       Handle<SharedFunctionInfo> shared_info) {
  shared_info->set_ast_node_count(literal->ast_node_count());
  if (literal->dont_optimize_reason() != kNoReason) {
    shared_info->DisableOptimization(literal->dont_optimize_reason());
  }
  if (literal->flags() & AstProperties::kMustUseIgnitionTurbo) {
    shared_info->set_must_use_ignition_turbo(true);
  }
}

bool Renumber(ParseInfo* parse_info,
              Compiler::EagerInnerFunctionLiterals* eager_literals) {
  RuntimeCallTimerScope runtimeTimer(parse_info->isolate(),
                                     &RuntimeCallStats::CompileRenumber);
  if (!AstNumbering::Renumber(
          parse_info->isolate()->stack_guard()->real_climit(),
          parse_info->zone(), parse_info->literal(), eager_literals)) {
    return false;
  }
  if (!parse_info->shared_info().is_null()) {
    SetSharedFunctionFlagsFromLiteral(parse_info->literal(),
                                      parse_info->shared_info());
  }
  return true;
}

bool GenerateUnoptimizedCode(CompilationInfo* info) {
  if (UseAsmWasm(info->scope(), info->shared_info(), info->is_debug())) {
    EnsureFeedbackMetadata(info);
    MaybeHandle<FixedArray> wasm_data;
    wasm_data = AsmJs::CompileAsmViaWasm(info);
    if (!wasm_data.is_null()) {
      info->shared_info()->set_asm_wasm_data(*wasm_data.ToHandleChecked());
      info->SetCode(info->isolate()->builtins()->InstantiateAsmJs());
      InstallUnoptimizedCode(info);
      return true;
    }
  }

  std::unique_ptr<CompilationJob> job(GetUnoptimizedCompilationJob(info));
  if (job->PrepareJob() != CompilationJob::SUCCEEDED) return false;
  if (job->ExecuteJob() != CompilationJob::SUCCEEDED) return false;
  if (FinalizeUnoptimizedCompilationJob(job.get()) !=
      CompilationJob::SUCCEEDED) {
    return false;
  }
  return true;
}

bool CompileUnoptimizedInnerFunctions(
    Compiler::EagerInnerFunctionLiterals* literals,
    CompilationInfo* outer_info) {
  Isolate* isolate = outer_info->isolate();
  Handle<Script> script = outer_info->script();
  bool is_debug = outer_info->is_debug();
  bool will_serialize = outer_info->will_serialize();
  RuntimeCallTimerScope runtimeTimer(isolate,
                                     &RuntimeCallStats::CompileInnerFunction);

  for (auto it : *literals) {
    FunctionLiteral* literal = it->value();
    Handle<SharedFunctionInfo> shared =
        Compiler::GetSharedFunctionInfo(literal, script, outer_info);
    if (shared->is_compiled()) continue;

    // The {literal} has already been numbered because AstNumbering decends into
    // eagerly compiled function literals.
    SetSharedFunctionFlagsFromLiteral(literal, shared);

    // Try to enqueue the eager function on the compiler dispatcher.
    CompilerDispatcher* dispatcher = isolate->compiler_dispatcher();
    if (UseCompilerDispatcher(dispatcher, literal->scope(), shared, is_debug,
                              will_serialize) &&
        dispatcher->EnqueueAndStep(shared, literal)) {
      // If we have successfully queued up the function for compilation on the
      // compiler dispatcher then we are done.
      continue;
    } else {
<<<<<<< HEAD
      shared =
          isolate->factory()->NewSharedFunctionInfoForLiteral(literal, script);
      shared->set_is_toplevel(false);
    }

    Zone zone(isolate->allocator(), ZONE_NAME);
    ParseInfo parse_info(&zone, script);
    parse_info.set_literal(literal);
    parse_info.set_shared_info(shared);
    parse_info.set_function_literal_id(shared->function_literal_id());
    parse_info.set_language_mode(literal->scope()->language_mode());
    parse_info.set_typed(literal->scope()->typed());
    parse_info.set_ast_value_factory(
        outer_info->parse_info()->ast_value_factory());
    parse_info.set_ast_value_factory_owned(false);

    CompilationInfo info(&parse_info, Handle<JSFunction>::null());
    if (outer_info->will_serialize()) info.PrepareForSerializing();
    if (outer_info->is_debug()) info.MarkAsDebug();

    Compiler::EagerInnerFunctionLiterals inner_literals;
    if (!Renumber(&parse_info, &inner_literals) ||
        !CompileUnoptimizedInnerFunctionsRecursively(&inner_literals,
                                                     outer_info) ||
        !GenerateUnoptimizedCode(&info)) {
      if (!isolate->has_pending_exception()) isolate->StackOverflow();
      return false;
    }

    DCHECK(!info.code().is_null());
    RecordFunctionCompilation(CodeEventListener::FUNCTION_TAG, &info);
    if (literal->should_be_used_once_hint()) {
      info.code()->MarkToBeExecutedOnce(isolate);
=======
      // Otherwise generate unoptimized code now.
      Zone zone(isolate->allocator(), ZONE_NAME);
      ParseInfo parse_info(&zone, script);
      CompilationInfo info(&parse_info, Handle<JSFunction>::null());

      parse_info.set_literal(literal);
      parse_info.set_shared_info(shared);
      parse_info.set_function_literal_id(shared->function_literal_id());
      parse_info.set_language_mode(literal->scope()->language_mode());
      parse_info.set_ast_value_factory(
          outer_info->parse_info()->ast_value_factory());
      parse_info.set_ast_value_factory_owned(false);

      if (will_serialize) info.PrepareForSerializing();
      if (is_debug) info.MarkAsDebug();

      if (!GenerateUnoptimizedCode(&info)) {
        if (!isolate->has_pending_exception()) isolate->StackOverflow();
        return false;
      }
>>>>>>> 44cac16f
    }
  }
  return true;
}

bool CompileUnoptimizedCode(CompilationInfo* info) {
  Isolate* isolate = info->isolate();
  DCHECK(AllowCompilation::IsAllowed(isolate));

  Compiler::EagerInnerFunctionLiterals inner_literals;
  if (!Compiler::Analyze(info->parse_info(), &inner_literals) ||
      !CompileUnoptimizedInnerFunctions(&inner_literals, info) ||
      !GenerateUnoptimizedCode(info)) {
    if (!isolate->has_pending_exception()) isolate->StackOverflow();
    return false;
  }

  // TODO(rmcilroy): Remove this once the enqueued tasks can keep the parsed
  // zone and handles alive and replace with a check in CompileLazy to finish
  // the task itself.
  RuntimeCallTimerScope runtimeTimer(
      isolate, &RuntimeCallStats::CompileWaitForDispatcher);
  if (isolate->compiler_dispatcher()->IsEnabled() &&
      !isolate->compiler_dispatcher()->FinishAllNow()) {
    if (!isolate->has_pending_exception()) isolate->StackOverflow();
    return false;
  }

  return true;
}

void EnsureSharedFunctionInfosArrayOnScript(ParseInfo* info) {
  DCHECK(info->is_toplevel());
  DCHECK(!info->script().is_null());
  if (info->script()->shared_function_infos()->length() > 0) {
    DCHECK_EQ(info->script()->shared_function_infos()->length(),
              info->max_function_literal_id() + 1);
    return;
  }
  Isolate* isolate = info->isolate();
  Handle<FixedArray> infos(
      isolate->factory()->NewFixedArray(info->max_function_literal_id() + 1));
  info->script()->set_shared_function_infos(*infos);
}

MUST_USE_RESULT MaybeHandle<Code> GetUnoptimizedCode(CompilationInfo* info) {
  RuntimeCallTimerScope runtimeTimer(
      info->isolate(), &RuntimeCallStats::CompileGetUnoptimizedCode);
  VMState<COMPILER> state(info->isolate());
  PostponeInterruptsScope postpone(info->isolate());

  // Parse and update CompilationInfo with the results.
  if (!parsing::ParseAny(info->parse_info())) return MaybeHandle<Code>();
  if (info->parse_info()->is_toplevel()) {
    EnsureSharedFunctionInfosArrayOnScript(info->parse_info());
  }
  DCHECK_EQ(info->shared_info()->language_mode(),
            info->literal()->language_mode());

  // Compile either unoptimized code or bytecode for the interpreter.
  if (!CompileUnoptimizedCode(info)) return MaybeHandle<Code>();

  // Record the function compilation event.
  RecordFunctionCompilation(CodeEventListener::LAZY_COMPILE_TAG, info);

  return info->code();
}

MUST_USE_RESULT MaybeHandle<Code> GetCodeFromOptimizedCodeMap(
    Handle<JSFunction> function, BailoutId osr_ast_id) {
  RuntimeCallTimerScope runtimeTimer(
      function->GetIsolate(),
      &RuntimeCallStats::CompileGetFromOptimizedCodeMap);
  Handle<SharedFunctionInfo> shared(function->shared());
  DisallowHeapAllocation no_gc;
  CodeAndVector cached = shared->SearchOptimizedCodeMap(
      function->context()->native_context(), osr_ast_id);
  if (cached.code != nullptr) {
    // Caching of optimized code enabled and optimized code found.
    if (cached.vector != nullptr) function->set_feedback_vector(cached.vector);
    DCHECK(!cached.code->marked_for_deoptimization());
    DCHECK(function->shared()->is_compiled());
    return Handle<Code>(cached.code);
  }
  return MaybeHandle<Code>();
}

void InsertCodeIntoOptimizedCodeMap(CompilationInfo* info) {
  Handle<Code> code = info->code();
  if (code->kind() != Code::OPTIMIZED_FUNCTION) return;  // Nothing to do.

  // Function context specialization folds-in the function context,
  // so no sharing can occur.
  if (info->is_function_context_specializing()) return;
  // Frame specialization implies function context specialization.
  DCHECK(!info->is_frame_specializing());

  // TODO(4764): When compiling for OSR from bytecode, BailoutId might derive
  // from bytecode offset and overlap with actual BailoutId. No caching!
  if (info->is_osr() && info->is_optimizing_from_bytecode()) return;

  // Cache optimized context-specific code.
  Handle<JSFunction> function = info->closure();
  Handle<SharedFunctionInfo> shared(function->shared());
  Handle<TypeFeedbackVector> vector(function->feedback_vector());
  Handle<Context> native_context(function->context()->native_context());
  SharedFunctionInfo::AddToOptimizedCodeMap(shared, native_context, code,
                                            vector, info->osr_ast_id());
}

bool GetOptimizedCodeNow(CompilationJob* job) {
  CompilationInfo* info = job->info();
  Isolate* isolate = info->isolate();

  // Parsing is not required when optimizing from existing bytecode.
  if (!info->is_optimizing_from_bytecode()) {
    if (!Compiler::ParseAndAnalyze(info->parse_info())) return false;
    EnsureFeedbackMetadata(info);
  }

  JSFunction::EnsureLiterals(info->closure());

  TimerEventScope<TimerEventRecompileSynchronous> timer(isolate);
  RuntimeCallTimerScope runtimeTimer(isolate,
                                     &RuntimeCallStats::RecompileSynchronous);
  TRACE_EVENT0(TRACE_DISABLED_BY_DEFAULT("v8.compile"),
               "V8.RecompileSynchronous");

  if (job->PrepareJob() != CompilationJob::SUCCEEDED ||
      job->ExecuteJob() != CompilationJob::SUCCEEDED ||
      job->FinalizeJob() != CompilationJob::SUCCEEDED) {
    if (FLAG_trace_opt) {
      PrintF("[aborted optimizing ");
      info->closure()->ShortPrint();
      PrintF(" because: %s]\n", GetBailoutReason(info->bailout_reason()));
    }
    return false;
  }

  // Success!
  job->RecordOptimizedCompilationStats();
  DCHECK(!isolate->has_pending_exception());
  InsertCodeIntoOptimizedCodeMap(info);
  RecordFunctionCompilation(CodeEventListener::LAZY_COMPILE_TAG, info);
  return true;
}

bool GetOptimizedCodeLater(CompilationJob* job) {
  CompilationInfo* info = job->info();
  Isolate* isolate = info->isolate();

  if (!isolate->optimizing_compile_dispatcher()->IsQueueAvailable()) {
    if (FLAG_trace_concurrent_recompilation) {
      PrintF("  ** Compilation queue full, will retry optimizing ");
      info->closure()->ShortPrint();
      PrintF(" later.\n");
    }
    return false;
  }

  if (isolate->heap()->HighMemoryPressure()) {
    if (FLAG_trace_concurrent_recompilation) {
      PrintF("  ** High memory pressure, will retry optimizing ");
      info->closure()->ShortPrint();
      PrintF(" later.\n");
    }
    return false;
  }

  // Parsing is not required when optimizing from existing bytecode.
  if (!info->is_optimizing_from_bytecode()) {
    if (!Compiler::ParseAndAnalyze(info->parse_info())) return false;
    EnsureFeedbackMetadata(info);
  }

  JSFunction::EnsureLiterals(info->closure());

  TimerEventScope<TimerEventRecompileSynchronous> timer(info->isolate());
  RuntimeCallTimerScope runtimeTimer(info->isolate(),
                                     &RuntimeCallStats::RecompileSynchronous);
  TRACE_EVENT0(TRACE_DISABLED_BY_DEFAULT("v8.compile"),
               "V8.RecompileSynchronous");

  if (job->PrepareJob() != CompilationJob::SUCCEEDED) return false;
  isolate->optimizing_compile_dispatcher()->QueueForOptimization(job);

  if (FLAG_trace_concurrent_recompilation) {
    PrintF("  ** Queued ");
    info->closure()->ShortPrint();
    PrintF(" for concurrent optimization.\n");
  }
  return true;
}

MaybeHandle<Code> GetOptimizedCode(Handle<JSFunction> function,
                                   Compiler::ConcurrencyMode mode,
                                   BailoutId osr_ast_id = BailoutId::None(),
                                   JavaScriptFrame* osr_frame = nullptr) {
  Isolate* isolate = function->GetIsolate();
  Handle<SharedFunctionInfo> shared(function->shared(), isolate);

  bool ignition_osr = osr_frame && osr_frame->is_interpreted();
  DCHECK_IMPLIES(ignition_osr, !osr_ast_id.IsNone());
  DCHECK_IMPLIES(ignition_osr, FLAG_ignition_osr);

  // Shared function no longer needs to be tiered up
  shared->set_marked_for_tier_up(false);

  Handle<Code> cached_code;
  // TODO(4764): When compiling for OSR from bytecode, BailoutId might derive
  // from bytecode offset and overlap with actual BailoutId. No lookup!
  if (!ignition_osr &&
      GetCodeFromOptimizedCodeMap(function, osr_ast_id)
          .ToHandle(&cached_code)) {
    if (FLAG_trace_opt) {
      PrintF("[found optimized code for ");
      function->ShortPrint();
      if (!osr_ast_id.IsNone()) {
        PrintF(" at OSR AST id %d", osr_ast_id.ToInt());
      }
      PrintF("]\n");
    }
    return cached_code;
  }

  // Reset profiler ticks, function is no longer considered hot.
  DCHECK(shared->is_compiled());
  if (shared->HasBaselineCode()) {
    shared->code()->set_profiler_ticks(0);
  } else if (shared->HasBytecodeArray()) {
    shared->set_profiler_ticks(0);
  }

  VMState<COMPILER> state(isolate);
  DCHECK(!isolate->has_pending_exception());
  PostponeInterruptsScope postpone(isolate);
  bool use_turbofan = UseTurboFan(shared) || ignition_osr;
  std::unique_ptr<CompilationJob> job(
      use_turbofan ? compiler::Pipeline::NewCompilationJob(function)
                   : new HCompilationJob(function));
  CompilationInfo* info = job->info();
  ParseInfo* parse_info = info->parse_info();

  info->SetOptimizingForOsr(osr_ast_id, osr_frame);

  // Do not use Crankshaft/TurboFan if we need to be able to set break points.
  if (info->shared_info()->HasDebugInfo()) {
    info->AbortOptimization(kFunctionBeingDebugged);
    return MaybeHandle<Code>();
  }

  // Limit the number of times we try to optimize functions.
  const int kMaxOptCount =
      FLAG_deopt_every_n_times == 0 ? FLAG_max_opt_count : 1000;
  if (info->shared_info()->opt_count() > kMaxOptCount) {
    info->AbortOptimization(kDeoptimizedTooManyTimes);
    return MaybeHandle<Code>();
  }

  TimerEventScope<TimerEventOptimizeCode> optimize_code_timer(isolate);
  RuntimeCallTimerScope runtimeTimer(isolate, &RuntimeCallStats::OptimizeCode);
  TRACE_EVENT0(TRACE_DISABLED_BY_DEFAULT("v8.compile"), "V8.OptimizeCode");

  // TurboFan can optimize directly from existing bytecode.
  if (use_turbofan && ShouldUseIgnition(info)) {
    if (info->is_osr() && !ignition_osr) return MaybeHandle<Code>();
    DCHECK(shared->HasBytecodeArray());
    info->MarkAsOptimizeFromBytecode();
  }

  // Verify that OSR compilations are delegated to the correct graph builder.
  // Depending on the underlying frame the semantics of the {BailoutId} differ
  // and the various graph builders hard-code a certain semantic:
  //  - Interpreter : The BailoutId represents a bytecode offset.
  //  - FullCodegen : The BailoutId represents the id of an AST node.
  DCHECK_IMPLIES(info->is_osr() && ignition_osr,
                 info->is_optimizing_from_bytecode());
  DCHECK_IMPLIES(info->is_osr() && !ignition_osr,
                 !info->is_optimizing_from_bytecode());

  // In case of concurrent recompilation, all handles below this point will be
  // allocated in a deferred handle scope that is detached and handed off to
  // the background thread when we return.
  std::unique_ptr<CompilationHandleScope> compilation;
  if (mode == Compiler::CONCURRENT) {
    compilation.reset(new CompilationHandleScope(info));
  }

  // In case of TurboFan, all handles below will be canonicalized.
  std::unique_ptr<CanonicalHandleScope> canonical;
  if (use_turbofan) canonical.reset(new CanonicalHandleScope(info->isolate()));

  // Reopen handles in the new CompilationHandleScope.
  info->ReopenHandlesInNewHandleScope();
  parse_info->ReopenHandlesInNewHandleScope();

  if (mode == Compiler::CONCURRENT) {
    if (GetOptimizedCodeLater(job.get())) {
      job.release();  // The background recompile job owns this now.
      return isolate->builtins()->InOptimizationQueue();
    }
  } else {
    if (GetOptimizedCodeNow(job.get())) return info->code();
  }

  if (isolate->has_pending_exception()) isolate->clear_pending_exception();
  return MaybeHandle<Code>();
}

CompilationJob::Status FinalizeOptimizedCompilationJob(CompilationJob* job) {
  CompilationInfo* info = job->info();
  Isolate* isolate = info->isolate();

  TimerEventScope<TimerEventRecompileSynchronous> timer(info->isolate());
  RuntimeCallTimerScope runtimeTimer(isolate,
                                     &RuntimeCallStats::RecompileSynchronous);
  TRACE_EVENT0(TRACE_DISABLED_BY_DEFAULT("v8.compile"),
               "V8.RecompileSynchronous");

  Handle<SharedFunctionInfo> shared = info->shared_info();

  // Reset profiler ticks, function is no longer considered hot.
  if (shared->HasBaselineCode()) {
    shared->code()->set_profiler_ticks(0);
  } else if (shared->HasBytecodeArray()) {
    shared->set_profiler_ticks(0);
  }

  DCHECK(!shared->HasDebugInfo());

  // 1) Optimization on the concurrent thread may have failed.
  // 2) The function may have already been optimized by OSR.  Simply continue.
  //    Except when OSR already disabled optimization for some reason.
  // 3) The code may have already been invalidated due to dependency change.
  // 4) Code generation may have failed.
  if (job->state() == CompilationJob::State::kReadyToFinalize) {
    if (shared->optimization_disabled()) {
      job->RetryOptimization(kOptimizationDisabled);
    } else if (info->dependencies()->HasAborted()) {
      job->RetryOptimization(kBailedOutDueToDependencyChange);
    } else if (job->FinalizeJob() == CompilationJob::SUCCEEDED) {
      job->RecordOptimizedCompilationStats();
      RecordFunctionCompilation(CodeEventListener::LAZY_COMPILE_TAG, info);
      if (shared
              ->SearchOptimizedCodeMap(info->context()->native_context(),
                                       info->osr_ast_id())
              .code == nullptr) {
        InsertCodeIntoOptimizedCodeMap(info);
      }
      if (FLAG_trace_opt) {
        PrintF("[completed optimizing ");
        info->closure()->ShortPrint();
        PrintF("]\n");
      }
      info->closure()->ReplaceCode(*info->code());
      return CompilationJob::SUCCEEDED;
    }
  }

  DCHECK(job->state() == CompilationJob::State::kFailed);
  if (FLAG_trace_opt) {
    PrintF("[aborted optimizing ");
    info->closure()->ShortPrint();
    PrintF(" because: %s]\n", GetBailoutReason(info->bailout_reason()));
  }
  info->closure()->ReplaceCode(shared->code());
  return CompilationJob::FAILED;
}

MaybeHandle<Code> GetBaselineCode(Handle<JSFunction> function) {
  Isolate* isolate = function->GetIsolate();
  VMState<COMPILER> state(isolate);
  PostponeInterruptsScope postpone(isolate);
  Zone zone(isolate->allocator(), ZONE_NAME);
  ParseInfo parse_info(&zone, handle(function->shared()));
  CompilationInfo info(&parse_info, function);

  DCHECK(function->shared()->is_compiled());

  // Function no longer needs to be tiered up
  function->shared()->set_marked_for_tier_up(false);

  // Reset profiler ticks, function is no longer considered hot.
  if (function->shared()->HasBytecodeArray()) {
    function->shared()->set_profiler_ticks(0);
  }

  // Nothing left to do if the function already has baseline code.
  if (function->shared()->code()->kind() == Code::FUNCTION) {
    return Handle<Code>(function->shared()->code());
  }

  // We do not switch to baseline code when the debugger might have created a
  // copy of the bytecode with break slots to be able to set break points.
  if (function->shared()->HasDebugInfo()) {
    return MaybeHandle<Code>();
  }

  // Don't generate full-codegen code for functions it can't support.
  if (function->shared()->must_use_ignition_turbo()) {
    return MaybeHandle<Code>();
  }
  DCHECK(!IsResumableFunction(function->shared()->kind()));

  if (FLAG_trace_opt) {
    OFStream os(stdout);
    os << "[switching method " << Brief(*function) << " to baseline code]"
       << std::endl;
  }

  // Parse and update CompilationInfo with the results.
  if (!parsing::ParseFunction(info.parse_info())) return MaybeHandle<Code>();
  Handle<SharedFunctionInfo> shared = info.shared_info();
  DCHECK_EQ(shared->language_mode(), info.literal()->language_mode());

  // Compile baseline code using the full code generator.
  if (!Compiler::Analyze(info.parse_info()) ||
      !FullCodeGenerator::MakeCode(&info)) {
    if (!isolate->has_pending_exception()) isolate->StackOverflow();
    return MaybeHandle<Code>();
  }

  // Update the shared function info with the scope info.
  InstallSharedScopeInfo(&info, shared);

  // Install compilation result on the shared function info
  InstallSharedCompilationResult(&info, shared);

  // Record the function compilation event.
  RecordFunctionCompilation(CodeEventListener::LAZY_COMPILE_TAG, &info);

  return info.code();
}

MaybeHandle<Code> GetLazyCode(Handle<JSFunction> function) {
  Isolate* isolate = function->GetIsolate();
  DCHECK(!isolate->has_pending_exception());
  DCHECK(!function->is_compiled());
  TimerEventScope<TimerEventCompileCode> compile_timer(isolate);
  RuntimeCallTimerScope runtimeTimer(isolate,
                                     &RuntimeCallStats::CompileFunction);
  TRACE_EVENT0(TRACE_DISABLED_BY_DEFAULT("v8.compile"), "V8.CompileCode");
  AggregatedHistogramTimerScope timer(isolate->counters()->compile_lazy());

  Handle<Code> cached_code;
  if (GetCodeFromOptimizedCodeMap(function, BailoutId::None())
          .ToHandle(&cached_code)) {
    if (FLAG_trace_opt) {
      PrintF("[found optimized code for ");
      function->ShortPrint();
      PrintF(" during unoptimized compile]\n");
    }
    DCHECK(function->shared()->is_compiled());
    return cached_code;
  }

  if (function->shared()->is_compiled() &&
      function->shared()->marked_for_tier_up()) {
    DCHECK(FLAG_mark_shared_functions_for_tier_up);

    function->shared()->set_marked_for_tier_up(false);

    switch (Compiler::NextCompilationTier(*function)) {
      case Compiler::BASELINE: {
        if (FLAG_trace_opt) {
          PrintF("[recompiling function ");
          function->ShortPrint();
          PrintF(
              " to baseline eagerly (shared function marked for tier up)]\n");
        }

        Handle<Code> code;
        if (GetBaselineCode(function).ToHandle(&code)) {
          return code;
        }
        break;
      }
      case Compiler::OPTIMIZED: {
        if (FLAG_trace_opt) {
          PrintF("[optimizing method ");
          function->ShortPrint();
          PrintF(" eagerly (shared function marked for tier up)]\n");
        }

        Handle<Code> code;
        // TODO(leszeks): Look into performing this compilation concurrently.
        if (GetOptimizedCode(function, Compiler::NOT_CONCURRENT)
                .ToHandle(&code)) {
          return code;
        }
        break;
      }
      default:
        UNREACHABLE();
    }
  }

  if (function->shared()->is_compiled()) {
    return Handle<Code>(function->shared()->code());
  }

  if (function->shared()->HasBytecodeArray()) {
    Handle<Code> entry = isolate->builtins()->InterpreterEntryTrampoline();
    function->shared()->ReplaceCode(*entry);
    return entry;
  }

  Zone zone(isolate->allocator(), ZONE_NAME);
  ParseInfo parse_info(&zone, handle(function->shared()));
  CompilationInfo info(&parse_info, function);
  Handle<Code> result;
  ASSIGN_RETURN_ON_EXCEPTION(isolate, result, GetUnoptimizedCode(&info), Code);

  if (FLAG_always_opt && !info.shared_info()->HasAsmWasmData()) {
    Handle<Code> opt_code;
    if (GetOptimizedCode(function, Compiler::NOT_CONCURRENT)
            .ToHandle(&opt_code)) {
      result = opt_code;
    }
  }

  return result;
}


Handle<SharedFunctionInfo> CompileToplevel(CompilationInfo* info) {
  Isolate* isolate = info->isolate();
  TimerEventScope<TimerEventCompileCode> timer(isolate);
  TRACE_EVENT0(TRACE_DISABLED_BY_DEFAULT("v8.compile"), "V8.CompileCode");
  PostponeInterruptsScope postpone(isolate);
  DCHECK(!isolate->native_context().is_null());
  ParseInfo* parse_info = info->parse_info();

  RuntimeCallTimerScope runtimeTimer(
      isolate, parse_info->is_eval() ? &RuntimeCallStats::CompileEval
                                     : &RuntimeCallStats::CompileScript);

  Handle<Script> script = parse_info->script();

  // TODO(svenpanne) Obscure place for this, perhaps move to OnBeforeCompile?
  FixedArray* array = isolate->native_context()->embedder_data();
  script->set_context_data(array->get(v8::Context::kDebugIdIndex));

  Handle<SharedFunctionInfo> result;

  { VMState<COMPILER> state(info->isolate());
    if (parse_info->literal() == nullptr &&
        !parsing::ParseProgram(parse_info)) {
      return Handle<SharedFunctionInfo>::null();
    }

    EnsureSharedFunctionInfosArrayOnScript(parse_info);

    // Measure how long it takes to do the compilation; only take the
    // rest of the function into account to avoid overlap with the
    // parsing statistics.
    HistogramTimer* rate = parse_info->is_eval()
                               ? info->isolate()->counters()->compile_eval()
                               : info->isolate()->counters()->compile();
    HistogramTimerScope timer(rate);
    TRACE_EVENT0(TRACE_DISABLED_BY_DEFAULT("v8.compile"),
                 parse_info->is_eval() ? "V8.CompileEval" : "V8.Compile");

    // Allocate a shared function info object.
    FunctionLiteral* lit = parse_info->literal();
    DCHECK_EQ(kNoSourcePosition, lit->function_token_position());
    result = isolate->factory()->NewSharedFunctionInfoForLiteral(lit, script);
    result->set_is_toplevel(true);
    parse_info->set_shared_info(result);
    parse_info->set_function_literal_id(result->function_literal_id());

    // Compile the code.
    if (!CompileUnoptimizedCode(info)) {
      return Handle<SharedFunctionInfo>::null();
    }

    Handle<String> script_name =
        script->name()->IsString()
            ? Handle<String>(String::cast(script->name()))
            : isolate->factory()->empty_string();
    CodeEventListener::LogEventsAndTags log_tag =
        parse_info->is_eval()
            ? CodeEventListener::EVAL_TAG
            : Logger::ToNativeByScript(CodeEventListener::SCRIPT_TAG, *script);

    PROFILE(isolate, CodeCreateEvent(log_tag, result->abstract_code(), *result,
                                     *script_name));

    if (!script.is_null())
      script->set_compilation_state(Script::COMPILATION_STATE_COMPILED);
  }

  return result;
}

}  // namespace

// ----------------------------------------------------------------------------
// Implementation of Compiler

bool Compiler::Analyze(ParseInfo* info,
                       EagerInnerFunctionLiterals* eager_literals) {
  DCHECK_NOT_NULL(info->literal());
  RuntimeCallTimerScope runtimeTimer(info->isolate(),
                                     &RuntimeCallStats::CompileAnalyse);
  if (!Rewriter::Rewrite(info)) return false;
  DeclarationScope::Analyze(info, AnalyzeMode::kRegular);
  if (!Renumber(info, eager_literals)) {
    return false;
  }
  DCHECK_NOT_NULL(info->scope());
  return true;
}

bool Compiler::ParseAndAnalyze(ParseInfo* info) {
  if (!parsing::ParseAny(info)) return false;
  if (info->is_toplevel()) EnsureSharedFunctionInfosArrayOnScript(info);
  if (!Compiler::Analyze(info)) return false;
  DCHECK_NOT_NULL(info->literal());
  DCHECK_NOT_NULL(info->scope());
  return true;
}

bool Compiler::Compile(Handle<JSFunction> function, ClearExceptionFlag flag) {
  if (function->is_compiled()) return true;
  Isolate* isolate = function->GetIsolate();
  DCHECK(AllowCompilation::IsAllowed(isolate));

  // Start a compilation.
  Handle<Code> code;
  if (!GetLazyCode(function).ToHandle(&code)) {
    if (flag == CLEAR_EXCEPTION) {
      isolate->clear_pending_exception();
    }
    return false;
  }

  // Install code on closure.
  function->ReplaceCode(*code);
  JSFunction::EnsureLiterals(function);

  // Check postconditions on success.
  DCHECK(!isolate->has_pending_exception());
  DCHECK(function->shared()->is_compiled());
  DCHECK(function->is_compiled());
  return true;
}

bool Compiler::CompileBaseline(Handle<JSFunction> function) {
  Isolate* isolate = function->GetIsolate();
  DCHECK(AllowCompilation::IsAllowed(isolate));

  // Start a compilation.
  Handle<Code> code;
  if (!GetBaselineCode(function).ToHandle(&code)) {
    // Baseline generation failed, get unoptimized code.
    DCHECK(function->shared()->is_compiled());
    code = handle(function->shared()->code());
    isolate->clear_pending_exception();
  }

  // Install code on closure.
  function->ReplaceCode(*code);
  JSFunction::EnsureLiterals(function);

  // Check postconditions on success.
  DCHECK(!isolate->has_pending_exception());
  DCHECK(function->shared()->is_compiled());
  DCHECK(function->is_compiled());
  return true;
}

bool Compiler::CompileOptimized(Handle<JSFunction> function,
                                ConcurrencyMode mode) {
  if (function->IsOptimized()) return true;
  Isolate* isolate = function->GetIsolate();
  DCHECK(AllowCompilation::IsAllowed(isolate));

  // Start a compilation.
  Handle<Code> code;
  if (!GetOptimizedCode(function, mode).ToHandle(&code)) {
    // Optimization failed, get unoptimized code.
    DCHECK(!isolate->has_pending_exception());
    if (function->shared()->is_compiled()) {
      code = handle(function->shared()->code(), isolate);
    } else if (function->shared()->HasBytecodeArray()) {
      code = isolate->builtins()->InterpreterEntryTrampoline();
      function->shared()->ReplaceCode(*code);
    } else {
      Zone zone(isolate->allocator(), ZONE_NAME);
      ParseInfo parse_info(&zone, handle(function->shared()));
      CompilationInfo info(&parse_info, function);
      if (!GetUnoptimizedCode(&info).ToHandle(&code)) {
        return false;
      }
    }
  }

  // Install code on closure.
  function->ReplaceCode(*code);
  JSFunction::EnsureLiterals(function);

  // Check postconditions on success.
  DCHECK(!isolate->has_pending_exception());
  DCHECK(function->shared()->is_compiled());
  DCHECK(function->is_compiled());
  return true;
}

bool Compiler::CompileDebugCode(Handle<SharedFunctionInfo> shared) {
  Isolate* isolate = shared->GetIsolate();
  DCHECK(AllowCompilation::IsAllowed(isolate));

  // Start a compilation.
  Zone zone(isolate->allocator(), ZONE_NAME);
  ParseInfo parse_info(&zone, shared);
  CompilationInfo info(&parse_info, Handle<JSFunction>::null());
  info.MarkAsDebug();
  if (GetUnoptimizedCode(&info).is_null()) {
    isolate->clear_pending_exception();
    return false;
  }

  // Check postconditions on success.
  DCHECK(!isolate->has_pending_exception());
  DCHECK(shared->is_compiled());
  DCHECK(shared->HasDebugCode());
  return true;
}

MaybeHandle<JSArray> Compiler::CompileForLiveEdit(Handle<Script> script) {
  Isolate* isolate = script->GetIsolate();
  DCHECK(AllowCompilation::IsAllowed(isolate));

  // In order to ensure that live edit function info collection finds the newly
  // generated shared function infos, clear the script's list temporarily
  // and restore it at the end of this method.
  Handle<FixedArray> old_function_infos(script->shared_function_infos(),
                                        isolate);
  script->set_shared_function_infos(isolate->heap()->empty_fixed_array());

  // Start a compilation.
  Zone zone(isolate->allocator(), ZONE_NAME);
  ParseInfo parse_info(&zone, script);
  CompilationInfo info(&parse_info, Handle<JSFunction>::null());
  info.MarkAsDebug();

  // TODO(635): support extensions.
  const bool compilation_succeeded = !CompileToplevel(&info).is_null();
  Handle<JSArray> infos;
  if (compilation_succeeded) {
    // Check postconditions on success.
    DCHECK(!isolate->has_pending_exception());
    infos = LiveEditFunctionTracker::Collect(parse_info.literal(), script,
                                             &zone, isolate);
  }

  // Restore the original function info list in order to remain side-effect
  // free as much as possible, since some code expects the old shared function
  // infos to stick around.
  script->set_shared_function_infos(*old_function_infos);

  return infos;
}

bool Compiler::EnsureBytecode(CompilationInfo* info) {
  if (!info->shared_info()->is_compiled()) {
    if (GetUnoptimizedCode(info).is_null()) return false;
  }
  DCHECK(info->shared_info()->is_compiled());

  if (info->shared_info()->HasAsmWasmData()) return false;

  DCHECK_EQ(ShouldUseIgnition(info), info->shared_info()->HasBytecodeArray());
  return info->shared_info()->HasBytecodeArray();
}

// TODO(turbofan): In the future, unoptimized code with deopt support could
// be generated lazily once deopt is triggered.
bool Compiler::EnsureDeoptimizationSupport(CompilationInfo* info) {
  DCHECK_NOT_NULL(info->literal());
  DCHECK_NOT_NULL(info->scope());
  Handle<SharedFunctionInfo> shared = info->shared_info();
  if (!shared->has_deoptimization_support()) {
    Zone zone(info->isolate()->allocator(), ZONE_NAME);
    CompilationInfo unoptimized(info->parse_info(), info->closure());
    unoptimized.EnableDeoptimizationSupport();

    // Don't generate full-codegen code for functions it can't support.
    if (shared->must_use_ignition_turbo()) return false;
    DCHECK(!IsResumableFunction(shared->kind()));

    // When we call PrepareForSerializing below, we will change the shared
    // ParseInfo. Make sure to reset it.
    bool old_will_serialize_value = info->parse_info()->will_serialize();

    // If the current code has reloc info for serialization, also include
    // reloc info for serialization for the new code, so that deopt support
    // can be added without losing IC state.
    if (shared->code()->kind() == Code::FUNCTION &&
        shared->code()->has_reloc_info_for_serialization()) {
      unoptimized.PrepareForSerializing();
    }
    EnsureFeedbackMetadata(&unoptimized);

    // Ensure we generate and install bytecode first if the function should use
    // Ignition to avoid implicit tier-down.
    if (!shared->is_compiled() && ShouldUseIgnition(info) &&
        !GenerateUnoptimizedCode(info)) {
      return false;
    }

    if (!FullCodeGenerator::MakeCode(&unoptimized)) return false;

    info->parse_info()->set_will_serialize(old_will_serialize_value);

    // The scope info might not have been set if a lazily compiled
    // function is inlined before being called for the first time.
    if (shared->scope_info() == ScopeInfo::Empty(info->isolate())) {
      InstallSharedScopeInfo(info, shared);
    }

    // Install compilation result on the shared function info
    shared->EnableDeoptimizationSupport(*unoptimized.code());

    // The existing unoptimized code was replaced with the new one.
    RecordFunctionCompilation(CodeEventListener::LAZY_COMPILE_TAG,
                              &unoptimized);
  }
  return true;
}

// static
Compiler::CompilationTier Compiler::NextCompilationTier(JSFunction* function) {
  Handle<SharedFunctionInfo> shared(function->shared(), function->GetIsolate());
  if (shared->IsInterpreted()) {
    if (UseTurboFan(shared)) {
      return OPTIMIZED;
    } else {
      return BASELINE;
    }
  } else {
    return OPTIMIZED;
  }
}

MaybeHandle<JSFunction> Compiler::GetFunctionFromEval(
    Handle<String> source, Handle<SharedFunctionInfo> outer_info,
    Handle<Context> context, LanguageMode language_mode,
    ParseRestriction restriction, int eval_scope_position, int eval_position,
    int line_offset, int column_offset, Handle<Object> script_name,
    ScriptOriginOptions options) {
  Isolate* isolate = source->GetIsolate();
  int source_length = source->length();
  isolate->counters()->total_eval_size()->Increment(source_length);
  isolate->counters()->total_compile_size()->Increment(source_length);

  CompilationCache* compilation_cache = isolate->compilation_cache();
  MaybeHandle<SharedFunctionInfo> maybe_shared_info =
      compilation_cache->LookupEval(source, outer_info, context, language_mode,
                                    eval_scope_position);
  Handle<SharedFunctionInfo> shared_info;

  Handle<Script> script;
  if (!maybe_shared_info.ToHandle(&shared_info)) {
    script = isolate->factory()->NewScript(source);
    if (isolate->NeedsSourcePositionsForProfiling()) {
      Script::InitLineEnds(script);
    }
    if (!script_name.is_null()) {
      script->set_name(*script_name);
      script->set_line_offset(line_offset);
      script->set_column_offset(column_offset);
    }
    script->set_origin_options(options);
    script->set_compilation_type(Script::COMPILATION_TYPE_EVAL);
    Script::SetEvalOrigin(script, outer_info, eval_position);

    Zone zone(isolate->allocator(), ZONE_NAME);
    ParseInfo parse_info(&zone, script);
    CompilationInfo info(&parse_info, Handle<JSFunction>::null());
    parse_info.set_eval();
    parse_info.set_language_mode(language_mode);
    parse_info.set_typed(FLAG_use_types);
    parse_info.set_parse_restriction(restriction);
    if (!context->IsNativeContext()) {
      parse_info.set_outer_scope_info(handle(context->scope_info()));
    }

    shared_info = CompileToplevel(&info);

    if (shared_info.is_null()) {
      return MaybeHandle<JSFunction>();
    } else {
      // If caller is strict mode, the result must be in strict mode as well.
      DCHECK(is_sloppy(language_mode) ||
             is_strict(shared_info->language_mode()));
      compilation_cache->PutEval(source, outer_info, context, shared_info,
                                 eval_scope_position);
    }
  }

  Handle<JSFunction> result =
      isolate->factory()->NewFunctionFromSharedFunctionInfo(
          shared_info, context, NOT_TENURED);

  // OnAfterCompile has to be called after we create the JSFunction, which we
  // may require to recompile the eval for debugging, if we find a function
  // that contains break points in the eval script.
  isolate->debug()->OnAfterCompile(script);

  return result;
}

namespace {

bool CodeGenerationFromStringsAllowed(Isolate* isolate,
                                      Handle<Context> context) {
  DCHECK(context->allow_code_gen_from_strings()->IsFalse(isolate));
  // Check with callback if set.
  AllowCodeGenerationFromStringsCallback callback =
      isolate->allow_code_gen_callback();
  if (callback == NULL) {
    // No callback set and code generation disallowed.
    return false;
  } else {
    // Callback set. Let it decide if code generation is allowed.
    VMState<EXTERNAL> state(isolate);
    return callback(v8::Utils::ToLocal(context));
  }
}

bool ContainsAsmModule(Handle<Script> script) {
  DisallowHeapAllocation no_gc;
  SharedFunctionInfo::ScriptIterator iter(script);
  while (SharedFunctionInfo* info = iter.Next()) {
    if (info->HasAsmWasmData()) return true;
  }
  return false;
}

}  // namespace

MaybeHandle<JSFunction> Compiler::GetFunctionFromString(
    Handle<Context> context, Handle<String> source,
    ParseRestriction restriction) {
  Isolate* const isolate = context->GetIsolate();
  Handle<Context> native_context(context->native_context(), isolate);

  // Check if native context allows code generation from
  // strings. Throw an exception if it doesn't.
  if (native_context->allow_code_gen_from_strings()->IsFalse(isolate) &&
      !CodeGenerationFromStringsAllowed(isolate, native_context)) {
    Handle<Object> error_message =
        native_context->ErrorMessageForCodeGenerationFromStrings();
    THROW_NEW_ERROR(isolate, NewEvalError(MessageTemplate::kCodeGenFromStrings,
                                          error_message),
                    JSFunction);
  }

  // Compile source string in the native context.
  int eval_scope_position = 0;
  int eval_position = kNoSourcePosition;
  Handle<SharedFunctionInfo> outer_info(native_context->closure()->shared());
  return Compiler::GetFunctionFromEval(source, outer_info, native_context,
                                       SLOPPY, restriction, eval_scope_position,
                                       eval_position);
}

Handle<SharedFunctionInfo> Compiler::GetSharedFunctionInfoForScript(
    Handle<String> source, Handle<Object> script_name, int line_offset,
    int column_offset, ScriptOriginOptions resource_options,
    Handle<Object> source_map_url, Handle<Context> context,
    v8::Extension* extension, ScriptData** cached_data,
    ScriptCompiler::CompileOptions compile_options, NativesFlag natives) {
  Isolate* isolate = source->GetIsolate();
  if (compile_options == ScriptCompiler::kNoCompileOptions) {
    cached_data = NULL;
  } else if (compile_options == ScriptCompiler::kProduceParserCache ||
             compile_options == ScriptCompiler::kProduceCodeCache) {
    DCHECK(cached_data && !*cached_data);
    DCHECK(extension == NULL);
    DCHECK(!isolate->debug()->is_loaded());
  } else {
    DCHECK(compile_options == ScriptCompiler::kConsumeParserCache ||
           compile_options == ScriptCompiler::kConsumeCodeCache);
    DCHECK(cached_data && *cached_data);
    DCHECK(extension == NULL);
  }
  int source_length = source->length();
  isolate->counters()->total_load_size()->Increment(source_length);
  isolate->counters()->total_compile_size()->Increment(source_length);

  LanguageMode language_mode = construct_language_mode(FLAG_use_strict);
  CompilationCache* compilation_cache = isolate->compilation_cache();

  // Do a lookup in the compilation cache but not for extensions.
  MaybeHandle<SharedFunctionInfo> maybe_result;
  Handle<SharedFunctionInfo> result;
  if (extension == NULL) {
    // First check per-isolate compilation cache.
    maybe_result = compilation_cache->LookupScript(
        source, script_name, line_offset, column_offset, resource_options,
        context, language_mode);
    if (maybe_result.is_null() && FLAG_serialize_toplevel &&
        compile_options == ScriptCompiler::kConsumeCodeCache &&
        !isolate->debug()->is_loaded()) {
      // Then check cached code provided by embedder.
      HistogramTimerScope timer(isolate->counters()->compile_deserialize());
      RuntimeCallTimerScope runtimeTimer(isolate,
                                         &RuntimeCallStats::CompileDeserialize);
      TRACE_EVENT0(TRACE_DISABLED_BY_DEFAULT("v8.compile"),
                   "V8.CompileDeserialize");
      Handle<SharedFunctionInfo> result;
      if (CodeSerializer::Deserialize(isolate, *cached_data, source)
              .ToHandle(&result)) {
        // Promote to per-isolate compilation cache.
        compilation_cache->PutScript(source, context, language_mode, result);
        return result;
      }
      // Deserializer failed. Fall through to compile.
    }
  }

  base::ElapsedTimer timer;
  if (FLAG_profile_deserialization && FLAG_serialize_toplevel &&
      compile_options == ScriptCompiler::kProduceCodeCache) {
    timer.Start();
  }

  if (!maybe_result.ToHandle(&result) ||
      (FLAG_serialize_toplevel &&
       compile_options == ScriptCompiler::kProduceCodeCache)) {
    // No cache entry found, or embedder wants a code cache. Compile the script.

    // Create a script object describing the script to be compiled.
    Handle<Script> script = isolate->factory()->NewScript(source);
    if (isolate->NeedsSourcePositionsForProfiling()) {
      Script::InitLineEnds(script);
    }
    if (natives == NATIVES_CODE) {
      script->set_type(Script::TYPE_NATIVE);
    } else if (natives == EXTENSION_CODE) {
      script->set_type(Script::TYPE_EXTENSION);
    } else if (natives == INSPECTOR_CODE) {
      script->set_type(Script::TYPE_INSPECTOR);
    }
    if (!script_name.is_null()) {
      script->set_name(*script_name);
      script->set_line_offset(line_offset);
      script->set_column_offset(column_offset);
    }
    script->set_origin_options(resource_options);
    if (!source_map_url.is_null()) {
      script->set_source_mapping_url(*source_map_url);
    }

    // Compile the function and add it to the cache.
    Zone zone(isolate->allocator(), ZONE_NAME);
    ParseInfo parse_info(&zone, script);
    CompilationInfo info(&parse_info, Handle<JSFunction>::null());
    if (resource_options.IsModule()) parse_info.set_module();
    if (compile_options != ScriptCompiler::kNoCompileOptions) {
      parse_info.set_cached_data(cached_data);
    }
    parse_info.set_compile_options(compile_options);
    parse_info.set_extension(extension);
    if (!context->IsNativeContext()) {
      parse_info.set_outer_scope_info(handle(context->scope_info()));
    }
    if (FLAG_serialize_toplevel &&
        compile_options == ScriptCompiler::kProduceCodeCache) {
      info.PrepareForSerializing();
    }

    parse_info.set_language_mode(
        static_cast<LanguageMode>(parse_info.language_mode() | language_mode));
    parse_info.set_typed(parse_info.is_typed() || FLAG_use_types);
    result = CompileToplevel(&info);
    if (extension == NULL && !result.is_null()) {
      compilation_cache->PutScript(source, context, language_mode, result);
      if (FLAG_serialize_toplevel &&
          compile_options == ScriptCompiler::kProduceCodeCache &&
          !ContainsAsmModule(script)) {
        HistogramTimerScope histogram_timer(
            isolate->counters()->compile_serialize());
        RuntimeCallTimerScope runtimeTimer(isolate,
                                           &RuntimeCallStats::CompileSerialize);
        TRACE_EVENT0(TRACE_DISABLED_BY_DEFAULT("v8.compile"),
                     "V8.CompileSerialize");
        *cached_data = CodeSerializer::Serialize(isolate, result, source);
        if (FLAG_profile_deserialization) {
          PrintF("[Compiling and serializing took %0.3f ms]\n",
                 timer.Elapsed().InMillisecondsF());
        }
      }
    }

    if (result.is_null()) {
      if (natives != EXTENSION_CODE && natives != NATIVES_CODE) {
        isolate->ReportPendingMessages();
      }
    } else {
      isolate->debug()->OnAfterCompile(script);
    }
  } else if (result->ic_age() != isolate->heap()->global_ic_age()) {
    result->ResetForNewContext(isolate->heap()->global_ic_age());
  }
  return result;
}

Handle<SharedFunctionInfo> Compiler::GetSharedFunctionInfoForStreamedScript(
    Handle<Script> script, ParseInfo* parse_info, int source_length) {
  Isolate* isolate = script->GetIsolate();
  // TODO(titzer): increment the counters in caller.
  isolate->counters()->total_load_size()->Increment(source_length);
  isolate->counters()->total_compile_size()->Increment(source_length);

  LanguageMode language_mode = construct_language_mode(FLAG_use_strict);
  parse_info->set_language_mode(
      static_cast<LanguageMode>(parse_info->language_mode() | language_mode));
  parse_info->set_typed(FLAG_use_types);

  CompilationInfo compile_info(parse_info, Handle<JSFunction>::null());

  // The source was parsed lazily, so compiling for debugging is not possible.
  DCHECK(!compile_info.is_debug());

  Handle<SharedFunctionInfo> result = CompileToplevel(&compile_info);
  if (!result.is_null()) isolate->debug()->OnAfterCompile(script);
  return result;
}

Handle<SharedFunctionInfo> Compiler::GetSharedFunctionInfo(
    FunctionLiteral* literal, Handle<Script> script,
    CompilationInfo* outer_info) {
  // Precondition: code has been parsed and scopes have been analyzed.
  Isolate* isolate = outer_info->isolate();
  MaybeHandle<SharedFunctionInfo> maybe_existing;

  // Find any previously allocated shared function info for the given literal.
  maybe_existing = script->FindSharedFunctionInfo(isolate, literal);

  // If we found an existing shared function info, return it.
  Handle<SharedFunctionInfo> existing;
  if (maybe_existing.ToHandle(&existing)) {
    DCHECK(!existing->is_toplevel());
    return existing;
  }

  // Allocate a shared function info object which will be compiled lazily.
  Handle<SharedFunctionInfo> result =
      isolate->factory()->NewSharedFunctionInfoForLiteral(literal, script);
  result->set_is_toplevel(false);
  Scope* outer_scope = literal->scope()->GetOuterScopeWithContext();
  if (outer_scope) {
    result->set_outer_scope_info(*outer_scope->scope_info());
  }
  return result;
}

Handle<SharedFunctionInfo> Compiler::GetSharedFunctionInfoForNative(
    v8::Extension* extension, Handle<String> name) {
  Isolate* isolate = name->GetIsolate();
  v8::Isolate* v8_isolate = reinterpret_cast<v8::Isolate*>(isolate);

  // Compute the function template for the native function.
  v8::Local<v8::FunctionTemplate> fun_template =
      extension->GetNativeFunctionTemplate(v8_isolate,
                                           v8::Utils::ToLocal(name));
  DCHECK(!fun_template.IsEmpty());

  // Instantiate the function and create a shared function info from it.
  Handle<JSFunction> fun = Handle<JSFunction>::cast(Utils::OpenHandle(
      *fun_template->GetFunction(v8_isolate->GetCurrentContext())
           .ToLocalChecked()));
  Handle<Code> code = Handle<Code>(fun->shared()->code());
  Handle<Code> construct_stub = Handle<Code>(fun->shared()->construct_stub());
  Handle<SharedFunctionInfo> shared = isolate->factory()->NewSharedFunctionInfo(
      name, fun->shared()->num_literals(), FunctionKind::kNormalFunction, code,
      Handle<ScopeInfo>(fun->shared()->scope_info()));
  shared->set_outer_scope_info(fun->shared()->outer_scope_info());
  shared->SetConstructStub(*construct_stub);
  shared->set_feedback_metadata(fun->shared()->feedback_metadata());

  // Copy the function data to the shared function info.
  shared->set_function_data(fun->shared()->function_data());
  int parameters = fun->shared()->internal_formal_parameter_count();
  shared->set_internal_formal_parameter_count(parameters);

  return shared;
}

MaybeHandle<Code> Compiler::GetOptimizedCodeForOSR(Handle<JSFunction> function,
                                                   BailoutId osr_ast_id,
                                                   JavaScriptFrame* osr_frame) {
  DCHECK(!osr_ast_id.IsNone());
  DCHECK_NOT_NULL(osr_frame);
  return GetOptimizedCode(function, NOT_CONCURRENT, osr_ast_id, osr_frame);
}

CompilationJob* Compiler::PrepareUnoptimizedCompilationJob(
    CompilationInfo* info) {
  VMState<COMPILER> state(info->isolate());
  std::unique_ptr<CompilationJob> job(GetUnoptimizedCompilationJob(info));
  if (job->PrepareJob() != CompilationJob::SUCCEEDED) {
    return nullptr;
  }
  return job.release();
}

bool Compiler::FinalizeCompilationJob(CompilationJob* raw_job) {
  // Take ownership of compilation job.  Deleting job also tears down the zone.
  std::unique_ptr<CompilationJob> job(raw_job);

  VMState<COMPILER> state(job->info()->isolate());
  if (job->info()->IsOptimizing()) {
    return FinalizeOptimizedCompilationJob(job.get()) ==
           CompilationJob::SUCCEEDED;
  } else {
    return FinalizeUnoptimizedCompilationJob(job.get()) ==
           CompilationJob::SUCCEEDED;
  }
}

void Compiler::PostInstantiation(Handle<JSFunction> function,
                                 PretenureFlag pretenure) {
  Handle<SharedFunctionInfo> shared(function->shared());

  if (FLAG_always_opt && shared->allows_lazy_compilation() &&
      !function->shared()->HasAsmWasmData() &&
      function->shared()->is_compiled()) {
    function->MarkForOptimization();
  }

  CodeAndVector cached = shared->SearchOptimizedCodeMap(
      function->context()->native_context(), BailoutId::None());
  if (cached.code != nullptr) {
    // Caching of optimized code enabled and optimized code found.
    DCHECK(!cached.code->marked_for_deoptimization());
    DCHECK(function->shared()->is_compiled());
    function->ReplaceCode(cached.code);
  }

  if (cached.vector != nullptr) {
    DCHECK(shared->is_compiled());
    function->set_feedback_vector(cached.vector);
  } else if (shared->is_compiled()) {
    // TODO(mvstanton): pass pretenure flag to EnsureLiterals.
    JSFunction::EnsureLiterals(function);
  }
}

}  // namespace internal
}  // namespace v8<|MERGE_RESOLUTION|>--- conflicted
+++ resolved
@@ -536,41 +536,6 @@
       // compiler dispatcher then we are done.
       continue;
     } else {
-<<<<<<< HEAD
-      shared =
-          isolate->factory()->NewSharedFunctionInfoForLiteral(literal, script);
-      shared->set_is_toplevel(false);
-    }
-
-    Zone zone(isolate->allocator(), ZONE_NAME);
-    ParseInfo parse_info(&zone, script);
-    parse_info.set_literal(literal);
-    parse_info.set_shared_info(shared);
-    parse_info.set_function_literal_id(shared->function_literal_id());
-    parse_info.set_language_mode(literal->scope()->language_mode());
-    parse_info.set_typed(literal->scope()->typed());
-    parse_info.set_ast_value_factory(
-        outer_info->parse_info()->ast_value_factory());
-    parse_info.set_ast_value_factory_owned(false);
-
-    CompilationInfo info(&parse_info, Handle<JSFunction>::null());
-    if (outer_info->will_serialize()) info.PrepareForSerializing();
-    if (outer_info->is_debug()) info.MarkAsDebug();
-
-    Compiler::EagerInnerFunctionLiterals inner_literals;
-    if (!Renumber(&parse_info, &inner_literals) ||
-        !CompileUnoptimizedInnerFunctionsRecursively(&inner_literals,
-                                                     outer_info) ||
-        !GenerateUnoptimizedCode(&info)) {
-      if (!isolate->has_pending_exception()) isolate->StackOverflow();
-      return false;
-    }
-
-    DCHECK(!info.code().is_null());
-    RecordFunctionCompilation(CodeEventListener::FUNCTION_TAG, &info);
-    if (literal->should_be_used_once_hint()) {
-      info.code()->MarkToBeExecutedOnce(isolate);
-=======
       // Otherwise generate unoptimized code now.
       Zone zone(isolate->allocator(), ZONE_NAME);
       ParseInfo parse_info(&zone, script);
@@ -580,6 +545,7 @@
       parse_info.set_shared_info(shared);
       parse_info.set_function_literal_id(shared->function_literal_id());
       parse_info.set_language_mode(literal->scope()->language_mode());
+      parse_info.set_typed(literal->scope()->typed());
       parse_info.set_ast_value_factory(
           outer_info->parse_info()->ast_value_factory());
       parse_info.set_ast_value_factory_owned(false);
@@ -591,7 +557,6 @@
         if (!isolate->has_pending_exception()) isolate->StackOverflow();
         return false;
       }
->>>>>>> 44cac16f
     }
   }
   return true;
