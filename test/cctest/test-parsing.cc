--- conflicted
+++ resolved
@@ -8323,7 +8323,41 @@
                     arraysize(always_flags));
 }
 
-<<<<<<< HEAD
+TEST(ArgumentsRedeclaration) {
+  {
+    // clang-format off
+    const char* context_data[][2] = {
+      { "function f(", ") {}" },
+      { NULL, NULL }
+    };
+    const char* success_data[] = {
+      "{arguments}",
+      "{arguments = false}",
+      "arg1, arguments",
+      "arg1, ...arguments",
+      NULL
+    };
+    // clang-format on
+    RunParserSyncTest(context_data, success_data, kSuccess);
+  }
+
+  {
+    // clang-format off
+    const char* context_data[][2] = {
+      { "function f() {", "}" },
+      { NULL, NULL }
+    };
+    const char* data[] = {
+      "const arguments = 1",
+      "let arguments",
+      "var arguments",
+      NULL
+    };
+    // clang-format on
+    RunParserSyncTest(context_data, data, kSuccess);
+  }
+}
+
 TEST(TypedVariableDeclarations) {
   const char* untyped_context_data[][2] = {{"", ""}, {NULL, NULL}};
   const char* typed_context_data[][2] = {{"'use types'; ", ""}, {NULL, NULL}};
@@ -9338,39 +9372,4 @@
   RunModuleParserSyncTest(typed_context_data, error_data, kError, NULL, 0,
                           always_flags, arraysize(always_flags), NULL, 0,
                           false);
-=======
-TEST(ArgumentsRedeclaration) {
-  {
-    // clang-format off
-    const char* context_data[][2] = {
-      { "function f(", ") {}" },
-      { NULL, NULL }
-    };
-    const char* success_data[] = {
-      "{arguments}",
-      "{arguments = false}",
-      "arg1, arguments",
-      "arg1, ...arguments",
-      NULL
-    };
-    // clang-format on
-    RunParserSyncTest(context_data, success_data, kSuccess);
-  }
-
-  {
-    // clang-format off
-    const char* context_data[][2] = {
-      { "function f() {", "}" },
-      { NULL, NULL }
-    };
-    const char* data[] = {
-      "const arguments = 1",
-      "let arguments",
-      "var arguments",
-      NULL
-    };
-    // clang-format on
-    RunParserSyncTest(context_data, data, kSuccess);
-  }
->>>>>>> f0a0c432
 }