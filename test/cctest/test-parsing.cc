--- conflicted
+++ resolved
@@ -1527,11 +1527,8 @@
   kAllowHarmonyForIn,
   kAllowHarmonyAsyncAwait,
   kAllowHarmonyRestrictiveGenerators,
-<<<<<<< HEAD
+  kAllowHarmonyTrailingCommas,
   kAllowTypes
-=======
-  kAllowHarmonyTrailingCommas,
->>>>>>> f4234422
 };
 
 enum ParserSyncTestResult {
@@ -1556,12 +1553,9 @@
       flags.Contains(kAllowHarmonyAsyncAwait));
   parser->set_allow_harmony_restrictive_generators(
       flags.Contains(kAllowHarmonyRestrictiveGenerators));
-<<<<<<< HEAD
-  parser->set_allow_harmony_types(flags.Contains(kAllowTypes));
-=======
   parser->set_allow_harmony_trailing_commas(
       flags.Contains(kAllowHarmonyTrailingCommas));
->>>>>>> f4234422
+  parser->set_allow_harmony_types(flags.Contains(kAllowTypes));
 }
 
 
@@ -7865,7 +7859,110 @@
                     always_flags, arraysize(always_flags));
 }
 
-<<<<<<< HEAD
+TEST(TrailingCommasInParameters) {
+  // clang-format off
+  const char* context_data[][2] = {
+    { "", "" },
+    { "'use strict';", "" },
+    { "function foo() {", "}" },
+    { "function foo() {'use strict';", "}" },
+    { NULL, NULL }
+  };
+
+  const char* data[] = {
+    " function  a(b,) {}",
+    " function* a(b,) {}",
+    "(function  a(b,) {});",
+    "(function* a(b,) {});",
+    "(function   (b,) {});",
+    "(function*  (b,) {});",
+    " function  a(b,c,d,) {}",
+    " function* a(b,c,d,) {}",
+    "(function  a(b,c,d,) {});",
+    "(function* a(b,c,d,) {});",
+    "(function   (b,c,d,) {});",
+    "(function*  (b,c,d,) {});",
+    "(b,) => {};",
+    "(b,c,d,) => {};",
+    "a(1,);",
+    "a(1,2,3,);",
+    "a(...[],);",
+    "a(1, 2, ...[],);",
+    "a(...[], 2, ...[],);",
+    NULL
+  };
+  // clang-format on
+
+  static const ParserFlag always_flags[] = {kAllowHarmonyTrailingCommas};
+  RunParserSyncTest(context_data, data, kSuccess, NULL, 0, always_flags,
+                    arraysize(always_flags));
+}
+
+TEST(TrailingCommasInParametersErrors) {
+  // clang-format off
+  const char* context_data[][2] = {
+    { "", "" },
+    { "'use strict';", "" },
+    { "function foo() {", "}" },
+    { "function foo() {'use strict';", "}" },
+    { NULL, NULL }
+  };
+
+  const char* data[] = {
+    // too many trailing commas
+    " function  a(b,,) {}",
+    " function* a(b,,) {}",
+    "(function  a(b,,) {});",
+    "(function* a(b,,) {});",
+    "(function   (b,,) {});",
+    "(function*  (b,,) {});",
+    " function  a(b,c,d,,) {}",
+    " function* a(b,c,d,,) {}",
+    "(function  a(b,c,d,,) {});",
+    "(function* a(b,c,d,,) {});",
+    "(function   (b,c,d,,) {});",
+    "(function*  (b,c,d,,) {});",
+    "(b,,) => {};",
+    "(b,c,d,,) => {};",
+    "a(1,,);",
+    "a(1,2,3,,);",
+    // only a trailing comma and no parameters
+    " function  a1(,) {}",
+    " function* a2(,) {}",
+    "(function  a3(,) {});",
+    "(function* a4(,) {});",
+    "(function    (,) {});",
+    "(function*   (,) {});",
+    "(,) => {};",
+    "a1(,);",
+    // no trailing commas after rest parameter declaration
+    " function  a(...b,) {}",
+    " function* a(...b,) {}",
+    "(function  a(...b,) {});",
+    "(function* a(...b,) {});",
+    "(function   (...b,) {});",
+    "(function*  (...b,) {});",
+    " function  a(b, c, ...d,) {}",
+    " function* a(b, c, ...d,) {}",
+    "(function  a(b, c, ...d,) {});",
+    "(function* a(b, c, ...d,) {});",
+    "(function   (b, c, ...d,) {});",
+    "(function*  (b, c, ...d,) {});",
+    "(...b,) => {};",
+    "(b, c, ...d,) => {};",
+    // parenthesized trailing comma without arrow is still an error
+    "(,);",
+    "(a,);",
+    "(a,b,c,);",
+    NULL
+  };
+  // clang-format on
+
+  static const ParserFlag always_flags[] = {kAllowHarmonyTrailingCommas};
+  RunParserSyncTest(context_data, data, kError, NULL, 0, always_flags,
+                    arraysize(always_flags));
+}
+
 TEST(TypedVariableDeclarations) {
   const char* untyped_context_data[][2] = {{"", ""}, {NULL, NULL}};
   const char* typed_context_data[][2] = {{"'use types'; ", ""}, {NULL, NULL}};
@@ -8880,108 +8977,4 @@
   RunModuleParserSyncTest(typed_context_data, error_data, kError, NULL, 0,
                           always_flags, arraysize(always_flags), NULL, 0,
                           false);
-=======
-TEST(TrailingCommasInParameters) {
-  // clang-format off
-  const char* context_data[][2] = {
-    { "", "" },
-    { "'use strict';", "" },
-    { "function foo() {", "}" },
-    { "function foo() {'use strict';", "}" },
-    { NULL, NULL }
-  };
-
-  const char* data[] = {
-    " function  a(b,) {}",
-    " function* a(b,) {}",
-    "(function  a(b,) {});",
-    "(function* a(b,) {});",
-    "(function   (b,) {});",
-    "(function*  (b,) {});",
-    " function  a(b,c,d,) {}",
-    " function* a(b,c,d,) {}",
-    "(function  a(b,c,d,) {});",
-    "(function* a(b,c,d,) {});",
-    "(function   (b,c,d,) {});",
-    "(function*  (b,c,d,) {});",
-    "(b,) => {};",
-    "(b,c,d,) => {};",
-    "a(1,);",
-    "a(1,2,3,);",
-    "a(...[],);",
-    "a(1, 2, ...[],);",
-    "a(...[], 2, ...[],);",
-    NULL
-  };
-  // clang-format on
-
-  static const ParserFlag always_flags[] = {kAllowHarmonyTrailingCommas};
-  RunParserSyncTest(context_data, data, kSuccess, NULL, 0, always_flags,
-                    arraysize(always_flags));
-}
-
-TEST(TrailingCommasInParametersErrors) {
-  // clang-format off
-  const char* context_data[][2] = {
-    { "", "" },
-    { "'use strict';", "" },
-    { "function foo() {", "}" },
-    { "function foo() {'use strict';", "}" },
-    { NULL, NULL }
-  };
-
-  const char* data[] = {
-    // too many trailing commas
-    " function  a(b,,) {}",
-    " function* a(b,,) {}",
-    "(function  a(b,,) {});",
-    "(function* a(b,,) {});",
-    "(function   (b,,) {});",
-    "(function*  (b,,) {});",
-    " function  a(b,c,d,,) {}",
-    " function* a(b,c,d,,) {}",
-    "(function  a(b,c,d,,) {});",
-    "(function* a(b,c,d,,) {});",
-    "(function   (b,c,d,,) {});",
-    "(function*  (b,c,d,,) {});",
-    "(b,,) => {};",
-    "(b,c,d,,) => {};",
-    "a(1,,);",
-    "a(1,2,3,,);",
-    // only a trailing comma and no parameters
-    " function  a1(,) {}",
-    " function* a2(,) {}",
-    "(function  a3(,) {});",
-    "(function* a4(,) {});",
-    "(function    (,) {});",
-    "(function*   (,) {});",
-    "(,) => {};",
-    "a1(,);",
-    // no trailing commas after rest parameter declaration
-    " function  a(...b,) {}",
-    " function* a(...b,) {}",
-    "(function  a(...b,) {});",
-    "(function* a(...b,) {});",
-    "(function   (...b,) {});",
-    "(function*  (...b,) {});",
-    " function  a(b, c, ...d,) {}",
-    " function* a(b, c, ...d,) {}",
-    "(function  a(b, c, ...d,) {});",
-    "(function* a(b, c, ...d,) {});",
-    "(function   (b, c, ...d,) {});",
-    "(function*  (b, c, ...d,) {});",
-    "(...b,) => {};",
-    "(b, c, ...d,) => {};",
-    // parenthesized trailing comma without arrow is still an error
-    "(,);",
-    "(a,);",
-    "(a,b,c,);",
-    NULL
-  };
-  // clang-format on
-
-  static const ParserFlag always_flags[] = {kAllowHarmonyTrailingCommas};
-  RunParserSyncTest(context_data, data, kError, NULL, 0, always_flags,
-                    arraysize(always_flags));
->>>>>>> f4234422
 }